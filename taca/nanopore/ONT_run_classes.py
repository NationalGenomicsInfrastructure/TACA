import csv
import glob
import json
import logging
import os
import re
import shutil
import subprocess
from datetime import datetime
from typing import Union

import pandas as pd

from taca.utils.config import CONFIG
from taca.utils.statusdb import NanoporeRunsConnection
from taca.utils.transfer import RsyncAgent, RsyncError

logger = logging.getLogger(__name__)

ONT_RUN_PATTERN = re.compile(
    "^(\d{8})_(\d{4})_([0-9a-zA-Z]+)_([0-9a-zA-Z]+)_([0-9a-zA-Z]+)$"
)


class ONT_run:
    """General Nanopore run.

    Expects instantiation from absolute path of run directory on preprocessing server.
    """

    def __init__(self, run_abspath: str):
        # Get paths and names of MinKNOW experiment, sample and run
        self.run_name = os.path.basename(run_abspath)
        self.run_abspath = run_abspath

        self.run_type: str | None = (
            None  # This will be defined upon instantiation of a child class
        )

        assert re.match(
            ONT_RUN_PATTERN, self.run_name
        ), f"Run {self.run_name} doesn't look like a run dir"

        # Parse MinKNOW sample and experiment name
        with open(self.get_file("/run_path.txt")) as stream:
            self.experiment_name, self.sample_name, _ = stream.read().split("/")

        # Get info from run name
        (
            self.date,
            self.time,
            self.position,
            self.flowcell_id,
            self.run_hash,
        ) = self.run_name.split("_")

        # Get instrument
        # - For PromethION, the run position will be one of "1A", "2A", ..., "3G".
        # - For MinION, the position will be the instrument ID e.g. "MN19414".
        self.instrument = "promethion" if len(self.position) == 2 else "minion"

        # Get attributes from config
        self.minknow_reports_dir = CONFIG["nanopore_analysis"]["minknow_reports_dir"]
        self.analysis_server = CONFIG["nanopore_analysis"]["analysis_server"]
        self.rsync_options = CONFIG["nanopore_analysis"]["rsync_options"]
        for k, v in self.rsync_options.items():
            if v == "None":
                self.rsync_options[k] = None

        # Get transfer details, depending on run type and instrument
        if hasattr(self, "run_type"):
            self.transfer_details = CONFIG["nanopore_analysis"]["run_types"][self.run_type][
                "instruments"
            ][self.instrument]

        # Get DB
        self.db = NanoporeRunsConnection(CONFIG["statusdb"], dbname="nanopore_runs")

    # Looking for files within the run dir

    def has_file(self, content_pattern: str) -> bool:
        """Checks within run dir for pattern, e.g. '/report*.json', returns bool."""
        query_path = self.run_abspath + content_pattern
        query_glob = glob.glob(query_path)

        if len(query_glob) > 0:
            return True
        else:
            return False

    def get_file(self, content_pattern) -> str:
        """Checks within run dir for pattern, e.g. '/report*.json', returns file abspath as string."""
        query_path = self.run_abspath + content_pattern
        query_glob = glob.glob(query_path)

        if len(query_glob) == 1:
            return query_glob[0]
        elif len(query_glob) == 0:
            raise AssertionError(f"Could not find {query_path}")
        else:
            raise AssertionError(f"Found multiple instances of {query_path}")

    # Evaluating run status

    def is_synced(self) -> bool:
        return self.has_file("/.sync_finished")

    def assert_contents(self):
        """Checklist function to assure run has all files necessary to proceed with processing"""

        # Completion indicators
        assert self.has_file("/.sync_finished")
        assert self.has_file("/final_summary*.txt")

        # NGI files from instrument
        assert self.has_file("/pore_count_history.csv")
        assert self.has_file("/run_path.txt")

        # MinKNOW reports
        assert self.has_file("/report_*.json")
        assert self.has_file("/report_*.html")

        # MinKNOW auxillary files
        assert self.has_file("/final_summary*.txt")
        assert self.has_file("/pore_activity*.csv")

    def is_transferred(self) -> bool:
        """Return True if run ID in transfer.tsv, else False."""
        with open(self.transfer_details["transfer_log"]) as f:
            return self.run_name in f.read()

    # DB update

    def touch_db_entry(self):
        """Check run vs statusdb. Create entry if there is none."""

        if not self.db.check_run_exists(self):
            logger.info(
                f"{self.run_name}: Run does not exist in the database, creating entry for ongoing run."
            )

            run_path_file = os.path.join(self.run_abspath, "run_path.txt")
            assert os.path.isfile(run_path_file), f"Couldn't find {run_path_file}"

            pore_count_history_file = os.path.join(
                self.run_abspath, "pore_count_history.csv"
            )
            assert os.path.isfile(
                pore_count_history_file
            ), f"Couldn't find {pore_count_history_file}"

            self.db.create_ongoing_run(self, run_path_file, pore_count_history_file)
            logger.info(
                f"{self.run_name}: Successfully created database entry for ongoing run."
            )
        else:
            logger.info(f"{self.run_name}: Database entry already exists, skipping.")

    def update_db_entry(self, force_update=False):
        """Check run vs statusdb. Create or update run entry."""

        # If no run document exists in the database, create an ongoing run document
        self.touch_db_entry()

        # If the run document is marked as "ongoing" or database is being manually updated
        if self.db.check_run_status(self) == "ongoing" or force_update is True:
            logger.info(
                f"{self.run_name}: Run exists in the database with run status: {self.db.check_run_status(self)}."
            )

            logger.info(f"{self.run_name}: Updating...")

            # Instantiate json (dict) to update the db with
            db_update = {}

            # Parse run path
            db_update["run_path"] = open(f"{self.run_abspath}/run_path.txt", "r").read().strip()

            # Parse pore counts
            pore_counts = []
            with open(f"{self.run_abspath}/pore_count_history.csv", "r") as stream:
                for line in csv.DictReader(stream):
                    pore_counts.append(line)
            db_update["pore_count_history"] = pore_counts

            # Parse report_*.json
            self.parse_minknow_json(db_update)

            # Parse pore_activity_*.csv
            self.parse_pore_activity(db_update)

            # Update the DB entry
            self.db.finish_ongoing_run(self, db_update)

        # If the run document is marked as "finished"
        elif self.db.check_run_status(self) == "finished":
            logger.info(
                f"Run {self.run_name} exists in the database as an finished run, do nothing."
            )

    def parse_pore_activity(self, db_update):
        logger.info(f"{self.run_name}: Parsing pore activity...")

        pore_activity = {}

        # Use pandas to pivot the data into a more manipulable dataframe
        df = pd.read_csv(self.get_file("/pore_activity_*.csv"))
        df.sort_values(by="Experiment Time (minutes)", inplace=True)
        df = df.pivot_table(
            "State Time (samples)", "Experiment Time (minutes)", "Channel State"
        )

        # Use pore counts to calculate new metrics
        df["all"] = df.sum(axis=1)
        df["healthy"] = df.strand + df.adapter + df.pore
        df["productive"] = df.strand + df.adapter

        df["health"] = df["healthy"] / df["all"]
        df["efficacy"] = df["productive"] / df["healthy"]

        # Look at peaks within 1st hour of the run and define some metrics
        df_h1 = df[0:60]
        pore_activity["peak_pore_health_pc"] = round(
            100 * float(df_h1.loc[df_h1.health == df_h1.health.max(), "health"]), 2
        )
        pore_activity["peak_pore_efficacy_pc"] = round(
            100 * float(df_h1.loc[df_h1.efficacy == df_h1.efficacy.max(), "efficacy"]),
            2,
        )

        # Calculate the T90
        # -- Get the cumulative sum of all productive pores
        df["cum_productive"] = df["productive"].cumsum()
        # -- Find the timepoint (h) at which the cumulative sum >= 90% of the absolute sum
        t90_min = df[df["cum_productive"] >= 0.9 * df["productive"].sum()].index[0]
        pore_activity["t90_h"] = round(t90_min / 60, 1)

        # Add to the db update
        db_update["pore_activity"] = pore_activity

    def parse_minknow_json(self, db_update):
        """Parse useful stuff from the MinKNOW .json report to add to CouchDB"""

        logger.info(f"{self.run_name}: Parsing report JSON...")

        dict_json_report = json.load(open(self.get_file("/report*.json")))

        # Initialize return dict
        parsed_data = {}

        # These sections of the .json can be added as they are
        for section in [
            "host",
            "protocol_run_info",
            "user_messages",
        ]:
            parsed_data[section] = dict_json_report[section]

        # Only parse the last acquisition section, which contains the actual sequencing data
        seq_metadata = dict_json_report["acquisitions"][-1]
        seq_metadata_trimmed = {}

        # -- Run info subsection
        seq_metadata_trimmed["acquisition_run_info"] = {}

        seq_metadata_trimmed["acquisition_run_info"]["yield_summary"] = seq_metadata[
            "acquisition_run_info"
        ]["yield_summary"]

        # -- Run output subsection
        seq_metadata_trimmed["acquisition_output"] = []
        for section in seq_metadata["acquisition_output"]:
            if "type" not in section.keys() or section["type"] in [
                "AllData",
                "SplitByBarcode",
            ]:
                seq_metadata_trimmed["acquisition_output"].append(section)

        # -- Read length subseqtion
        seq_metadata_trimmed["read_length_histogram"] = seq_metadata[
            "read_length_histogram"
        ]

        # Add the trimmed acquisition section to the parsed data
        parsed_data["acquisitions"] = []
        parsed_data["acquisitions"].append(seq_metadata_trimmed)

        # Add the parsed data to the db update
        db_update.update(parsed_data)

    # Transferring metadata

    def copy_metadata(self):
        """Copies run dir (excluding seq data) to metadata dir"""

        exclude_patterns = [
            # Main seq dirs
            "**/bam*/***",
            "**/fast5*/***",
            "**/fastq*/***",
            "**/pod5*/***",
            # Any files found elsewhere
            "*.bam*",
            "*.bai*",
            "*.fast5*",
            "*.fastq*",
            "*.pod5*",
        ]

        exclude_patterns_quoted = ["'" + pattern + "'" for pattern in exclude_patterns]

        src = self.run_abspath
        dst = self.transfer_details["metadata_dir"]

        os.system(
            f"rsync -rv --exclude={{{','.join(exclude_patterns_quoted)}}} {src} {dst}"
        )

    def copy_html_report(self):
        logger.info(f"{self.run_name}: Transferring .html report to ngi-internal...")

        # Transfer the MinKNOW .html report file to ngi-internal, renaming it to the full run ID. Requires password-free SSH access.
        report_src_path = self.get_file("/report*.html")
        report_dest_path = os.path.join(
            self.minknow_reports_dir,
            f"report_{self.run_name}.html",
        )
        transfer_object = RsyncAgent(
            src_path=report_src_path,
            dest_path=report_dest_path,
            validate=False,
        )
        try:
            transfer_object.transfer()
        except RsyncError:
            msg = f"{self.run_name}: An error occurred while attempting to transfer the report {report_src_path} to {report_dest_path}."
            logger.error(msg)
            raise RsyncError(msg)

    # Transfer run

    def transfer_run(self):
        """Transfer dir to destination specified in config file via rsync"""
        destination = self.transfer_details["destination"]

        logger.info(
            f"{self.run_name}: Transferring to {self.analysis_server['host'] if self.analysis_server else destination}..."
        )

        transfer_object = RsyncAgent(
            self.run_abspath,
            dest_path=destination,
            remote_host=self.analysis_server["host"] if self.analysis_server else None,
            remote_user=self.analysis_server["user"] if self.analysis_server else None,
            validate=False,
            opts=self.rsync_options,
        )

        try:
            transfer_object.transfer()
        except RsyncError:
            msg = f"{self.run_name}: An error occurred while transferring to the analysis server."
            logger.error(msg)
            raise RsyncError(msg)

    def update_transfer_log(self):
        """Update transfer log with run id and date."""
        try:
            with open(self.transfer_details["transfer_log"], "a") as f:
                tsv_writer = csv.writer(f, delimiter="\t")
                tsv_writer.writerow([self.run_name, str(datetime.now())])
        except OSError:
            msg = f"{self.run_name}: Could not update the transfer logfile {self.transfer_details['transfer_log']}"
            logger.error(msg)
            raise OSError(msg)

    # Archive run

    def archive_run(self):
        """Move directory to nosync."""
        src = self.run_abspath
        dst = os.path.join(self.run_abspath, os.pardir, "nosync")

        shutil.move(src, dst)


class ONT_user_run(ONT_run):
    """ONT user run, has class methods and attributes specific to user runs."""

    def __init__(self, run_abspath: str):
        self.run_type = "user_run"
        super().__init__(run_abspath)


class ONT_qc_run(ONT_run):
    """ONT QC run, has class methods and attributes specific to QC runs"""

    def __init__(self, run_abspath: str):
        self.run_type = "qc_run"
        super().__init__(run_abspath)

        # Get Anglerfish attributes from run
        self.anglerfish_done_abspath = f"{self.run_abspath}/.anglerfish_done"
        self.anglerfish_ongoing_abspath = f"{self.run_abspath}/.anglerfish_ongoing"

        # Get Anglerfish attributes from config
        self.anglerfish_config = CONFIG["nanopore_analysis"]["run_types"][
            self.run_type
        ]["anglerfish"]

        self.anglerfish_samplesheets_dir = self.anglerfish_config[
            "anglerfish_samplesheets_dir"
        ]
        self.anglerfish_path = self.anglerfish_config["anglerfish_path"]

    # QC methods

    def get_anglerfish_exit_code(self) -> Union[int, None]:
        """Check whether Anglerfish has finished.

        Return exit code or None.
        """
        if os.path.exists(self.anglerfish_done_abspath):
            return int(open(self.anglerfish_done_abspath).read())
        else:
            return None

    def get_anglerfish_pid(self) -> Union[str, None]:
        """Check whether Anglerfish is ongoing.

        Return process ID or None."""
        if os.path.exists(self.anglerfish_ongoing_abspath):
            return str(open(self.anglerfish_ongoing_abspath).read())
        else:
            return None

    def fetch_anglerfish_samplesheet(self) -> bool:
        """Fetch Anglerfish samplesheet belonging to the run from where it was
        dumped by LIMS and put it in the run directory.

        a) If file(s) is available, copy to run folder. On success, return True and
        add new samplesheet abspath as run object attribute.

        b) If the file is not yet available, return False.
        """

        # Following line assumes run was started same year as samplesheet was generated
        current_year = self.date[0:4]
        expected_file_pattern = f"Anglerfish_samplesheet_{self.experiment_name}_*.csv"

        # Finalize query pattern
        pattern_abspath = os.path.join(
            self.anglerfish_samplesheets_dir, current_year, expected_file_pattern
        )

        glob_results = glob.glob(pattern_abspath)

        if len(glob_results) == 0:
            return False

        else:
            # Sort by ascending date
            glob_results.sort()

            # Grab abspath of latest samplesheet
            src = glob_results[-1]
            dst = os.path.join(self.run_abspath, os.path.basename(src))

            # Copy into run directory
            if os.system(f"rsync -v {src} {dst}") == 0:
                self.anglerfish_samplesheet = dst
                return True
            else:
                raise RsyncError(
                    f"{self.run_name}: Error occured when copying anglerfish samplesheet to run dir."
                )

    def has_fastq_output(self) -> bool:
        """Check whether run has fastq output."""

        reads_dir = os.path.join(self.run_abspath, "fastq_pass")

        return os.path.exists(reads_dir)

    def has_barcode_dirs(self) -> bool:
        barcode_dir_pattern = r"barcode\d{2}"

        for dir in os.listdir(os.path.join(self.run_abspath, "fastq_pass")):
            if re.search(barcode_dir_pattern, dir):
                return True

        return False

    def run_anglerfish(self):
        """Run Anglerfish as subprocess within it's own Conda environment.
        Dump files to indicate ongoing and finished processes.
        """

        timestamp = datetime.now().strftime("%Y_%m_%d_%H%M%S")

        # "anglerfish_run*" is the dir pattern recognized by the LIMS script parsing the results
        anglerfish_run_name = "anglerfish_run"

        n_threads = 2  # This could possibly be changed

        anglerfish_command = [
            self.anglerfish_path,
            f"--samplesheet {self.anglerfish_samplesheet}",
            f"--out_fastq {self.run_abspath}",
            f"--run_name {anglerfish_run_name}",
            f"--threads {n_threads}",
            "--lenient",
            "--skip_demux",
        ]
        if self.has_barcode_dirs():
            anglerfish_command.append("--barcoding")

        # Create dir to trace TACA executing Anglerfish as a subprocess
        taca_anglerfish_run_dir = f"taca_anglerfish_run_{timestamp}"
        os.mkdir(taca_anglerfish_run_dir)
        # Copy samplesheet used for traceability
        shutil.copy(self.anglerfish_samplesheet, f"{taca_anglerfish_run_dir}/")
        # Create files to dump subprocess std
        stderr_abspath = f"{self.run_abspath}/{taca_anglerfish_run_dir}/stderr.txt"

        full_command = [
            # Dump subprocess PID into 'run-ongoing'-indicator file.
            f"echo $$ > {self.anglerfish_ongoing_abspath}",
            # Run Anglerfish in its own environment
            "conda run -n anglerfish " + " ".join(anglerfish_command),
            # Dump Anglerfish exit code into file
            f"echo $? > {self.anglerfish_done_abspath}",
            # Move run to subdir
            #  1) Find the latest Anglerfish run dir (younger than the 'run-ongoing' file)
            f'find {self.run_abspath} -name "anglerfish_run*" -type d -newer {self.run_abspath}/.anglerfish_ongoing '
            #  2) Move the Anglerfish run dir into the TACA Anglerfish run dir
            + "-exec mv \{\} "
            + f"{self.run_abspath}/{taca_anglerfish_run_dir}/ \; "
            #  3) Only do this once
            + "-quit",
            # Remove 'run-ongoing' file.
            f"rm {self.anglerfish_ongoing_abspath}",
        ]

        with open(f"{taca_anglerfish_run_dir}/command.sh", "w") as stream:
            stream.write("\n".join(full_command))

        # Start Anglerfish subprocess
<<<<<<< HEAD
        with open(stderr_abspath, 'w') as stderr:
=======
        with open(stderr_relpath, "w") as stderr:
>>>>>>> 40d141ee
            process = subprocess.Popen(
                f"bash {taca_anglerfish_run_dir}/command.sh",
                shell=True,
                cwd=self.run_abspath,
                stderr=stderr,
            )
        logger.info(
            f"{self.run_name}: Anglerfish subprocess started with process ID {process.pid}."
        )<|MERGE_RESOLUTION|>--- conflicted
+++ resolved
@@ -546,11 +546,7 @@
             stream.write("\n".join(full_command))
 
         # Start Anglerfish subprocess
-<<<<<<< HEAD
         with open(stderr_abspath, 'w') as stderr:
-=======
-        with open(stderr_relpath, "w") as stderr:
->>>>>>> 40d141ee
             process = subprocess.Popen(
                 f"bash {taca_anglerfish_run_dir}/command.sh",
                 shell=True,
