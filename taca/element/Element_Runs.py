--- conflicted
+++ resolved
@@ -1377,11 +1377,7 @@
             if os.path.exists(f):
                 shutil.copy(f, dest)
             else:
-<<<<<<< HEAD
-                logger.warning(f"File {f} missing for run {self.NGI_run_id}")
-=======
                 logger.warning(f"File {f} missing for run {self.NGI_run_id}!")
->>>>>>> 81827f10
 
     def make_transfer_indicator(self):
         transfer_indicator = os.path.join(self.run_dir, ".rsync_ongoing")
