import csv
import glob
import json
import logging
import os
import re
import shutil
import subprocess
import zipfile
from datetime import datetime
from pathlib import Path

import pandas as pd

from taca.utils.filesystem import chdir
from taca.utils.statusdb import ElementRunsConnection

logger = logging.getLogger(__name__)


class Run:
    """Defines an Element run"""

    def __init__(self, run_dir, configuration):
        if not hasattr(self, "sequencer_type"):
            # Mostly for testing, since this class is not meant to be instantiated
            self.sequencer_type = "GenericElement"

        if not os.path.exists(run_dir):
            raise RuntimeError(f"Could not locate run directory {run_dir}")
        self.run_parameters_parsed = False

        self.run_dir = os.path.abspath(run_dir)
        self.CONFIG = configuration

        self.demux_dir = os.path.join(self.run_dir, "Demultiplexing")
        self.final_sequencing_file = os.path.join(self.run_dir, "RunUploaded.json")
        self.demux_stats_file = (
            "*RunStats.json"  # Assumes demux is finished when this file is created
        )
        self.transfer_file = (
            self.CONFIG.get("element_analysis")
            .get("Element", {})
            .get(self.sequencer_type, {})
            .get("transfer_log")
        )  # TODO: add to taca.yaml
        self.rsync_exit_file = os.path.join(self.run_dir, ".rsync_exit_status")

        # Instrument generated files
        self.run_parameters_file = os.path.join(self.run_dir, "RunParameters.json")
        self.run_stats_file = os.path.join(self.run_dir, "AvitiRunStats.json")
        self.run_manifest_file_from_instrument = os.path.join(
            self.run_dir, "RunManifest.json"
        )
        self.run_uploaded_file = os.path.join(self.run_dir, "RunUploaded.json")

        self.db = ElementRunsConnection(
            self.CONFIG.get("statusdb", {}), dbname="element_runs"
        )

        # Fields to be set by TACA
        self.status = None
        self.lims_step_id = None
        self.lims_full_manifest = None
        self.lims_start_manifest = None
        self.lims_demux_manifests = None

        # Fields that will be set when parsing run parameters
        self.run_name = None
        self.run_id = None
        self.side = None
        self.side_letter = None
        self.run_type = None
        self.flowcell_id = None
        self.instrument_name = None
        self.date = None
        self.operator_name = None

    def __str__(self) -> str:
        if self.run_parameters_parsed:
            return f"ElementRun({self.NGI_run_id})"
        else:
            return f"ElementRun({self.run_dir})"

    @property
    def NGI_run_id(self):
        if self.run_parameters_parsed:
            return f"{self.date}_{self.instrument_name}_{self.side_letter}{self.flowcell_id}"
        else:
            raise RuntimeError(f"Run parameters not parsed for run {self.run_dir}")

    def parse_run_parameters(self) -> None:
        """Parse run-information from the RunParameters.json file"""
        try:
            with open(self.run_parameters_file) as json_file:
                run_parameters = json.load(json_file)
        except FileNotFoundError:
            logger.warning(
                f"Run parameters file not found for {self}, might not be ready yet"
            )
            raise

        # Manually entered, but should be side and flowcell id
        self.run_name = run_parameters.get("RunName")

        self.run_id = run_parameters.get(
            "runID"
        )  # Unique hash that we don't really use
        self.side = run_parameters.get("Side")  # SideA or SideB
        self.side_letter = self.side[-1]  # A or B TODO: compare side letter with manually entered letter in run name
        self.run_type = run_parameters.get(
            "RunType"
        )  # Sequencing, wash or prime I believe?
        self.flowcell_id = run_parameters.get("FlowcellID")
        self.instrument_name = run_parameters.get("InstrumentName")
        self.date = run_parameters.get("Date")[0:10].replace("-", "")
        self.year = self.date[0:4]
        self.operator_name = run_parameters.get("OperatorName")
        self.run_parameters_parsed = True

    def to_doc_obj(self):
        # TODO: are we sure what we should do when the RunParameters.json file is missing?

        # Read in all instrument generated files
        instrument_generated_files = {}
        for file in [
            self.run_parameters_file,
            self.run_stats_file,
            self.run_manifest_file_from_instrument,
            self.run_uploaded_file,
        ]:
            if os.path.exists(file):
                with open(file) as json_file:
                    instrument_generated_files[os.path.basename(file)] = json.load(
                        json_file
                    )
            else:
                instrument_generated_files[os.path.basename(file)] = None
        # Aggregated demux stats files
        index_assignement_file = os.path.join(
            self.run_dir, "Demultiplexing", "IndexAssignment.csv"
        )
        if os.path.exists(index_assignement_file):
            with open(index_assignement_file) as index_file:
                reader = csv.DictReader(index_file)
                index_assignments = [row for row in reader]
        else:
            index_assignments = None

        unassigned_sequences_file = os.path.join(
            self.run_dir, "Demultiplexing", "UnassignedSequences.csv"
        )
        if os.path.exists(unassigned_sequences_file):
            with open(unassigned_sequences_file) as unassigned_file:
                reader = csv.DictReader(unassigned_file)
                unassigned_sequences = [row for row in reader]
        else:
            unassigned_sequences = None

        demultiplex_stats = {
            "Demultiplex_Stats": {
                "Index_Assignment": index_assignments,
                "Unassigned_Sequences": unassigned_sequences,
            }
        }

        demux_command_file = os.path.join(self.run_dir, ".bases2fastq_command")
        if os.path.exists(demux_command_file):
            with open(demux_command_file) as command_file:
                demux_command = command_file.readlines()[0]
        else:
            demux_command = None
        demux_version_file = os.path.join(
            self.run_dir, "Demultiplexing_0", "RunStats.json"
        )
        if os.path.exists(demux_version_file):
            with open(demux_version_file) as json_file:
                demux_info = json.load(json_file)
            demux_version = demux_info.get("AnalysisVersion")
        else:
            demux_version = None

        software_info = {
            "Version": demux_version,
            "bin": self.CONFIG.get("element_analysis").get("bases2fastq"),
            "options": demux_command,
        }

        doc_obj = {
            "name": self.NGI_run_id,
            "run_path": self.run_dir,
            "run_status": self.status,
            "NGI_run_id": self.NGI_run_id,
            "instrument_generated_files": instrument_generated_files,
            "Element": demultiplex_stats,
            "Software": software_info,
        }

        return doc_obj

    def check_sequencing_status(self):
        if os.path.exists(self.final_sequencing_file):
            with open(self.final_sequencing_file) as json_file:
                sequencing_outcome = json.load(json_file).get("outcome")
            if sequencing_outcome != "OutcomeCompleted":
                return False
            else:
                return True
        else:
            return False

    def get_demultiplexing_status(self):
        if not os.path.exists(self.demux_dir):
            return "not started"
        sub_demux_dirs = glob.glob(os.path.join(self.run_dir, "Demultiplexing_*"))
        finished_count = 0
        for demux_dir in sub_demux_dirs:
            found_demux_stats_file = glob.glob(
                os.path.join(demux_dir, self.demux_stats_file)
            )
            if not found_demux_stats_file:
                return "ongoing"
            elif found_demux_stats_file:
                finished_count += (
                    1  # TODO: check exit status of demux in exit status file
                )
        if finished_count == len(sub_demux_dirs):
            return "finished"
        else:
            return "unknown"

    def status_changed(self):
        if not self.run_parameters_parsed:
            raise RuntimeError(
                f"Run parameters not parsed for run {self.run_dir}, cannot check status"
            )
        db_run_status = self.db.check_db_run_status(self.NGI_run_id)
        return db_run_status != self.status

    def update_statusdb(self):
        doc_obj = self.to_doc_obj()
        self.db.upload_to_statusdb(doc_obj)

    def manifest_exists(self):
        zip_src_path = self.find_manifest_zip()
        return os.path.isfile(zip_src_path)

    def get_lims_step_id(self) -> str | None:
        """If the run was started using a LIMS-generated manifest,
        the ID of the LIMS step can be extracted from it.
        """

        # TODO test me

        assert self.manifest_exists(), "Run manifest not found"
        with open(self.run_manifest_file_from_instrument) as csv_file:
            manifest_lines = csv_file.readlines()
        for line in manifest_lines:
            if "lims_step_id" in line:
                lims_step_id = line.split(",")[1]
                return lims_step_id
        return None

    def find_manifest_zip(self):
        # Specify dir in which LIMS drop the manifest zip files
        dir_to_search = os.path.join(
            self.CONFIG.get("element_analysis")
            .get("Element", {})
            .get(self.sequencer_type, {})
            .get("manifest_zip_location"),  # TODO: add to taca.yaml
            str(self.year),
        )

        # Use LIMS step ID if available, else flowcell ID, to make a query pattern
        if self.lims_step_id:
            logging.info(
                f"Using LIMS step ID '{self.lims_step_id}' to find LIMS run manifests."
            )
            glob_pattern = f"{dir_to_search}/*{self.lims_step_id}*.zip"
        else:
            logging.warning(
                "LIMS step ID not available, using flowcell ID to find LIMS run manifests."
            )
            glob_pattern = f"{dir_to_search}/*{self.flowcell_id}*.zip"

        # Find paths matching the pattern
        glob_results = glob.glob(glob_pattern)
        if len(glob_results) == 0:
            logger.warning(
                f"No manifest found for run '{self.run_dir}' with pattern '{glob_pattern}'."
            )
            return False  # TODO: determine whether to raise an error here instead
        elif len(glob_results) > 1:
            logger.warning(
                f"Multiple manifests found for run '{self.run_dir}' with pattern '{glob_pattern}', using latest one."
            )
            glob_results.sort()
            zip_src_path = glob_results[-1]
        else:
            zip_src_path = glob_results[0]
        return zip_src_path

    def copy_manifests(self) -> bool:
        """Fetch the LIMS-generated run manifests from ngi-nas-ns and unzip them into a run subdir."""
        zip_src_path = self.find_manifest_zip()
        # Make a run subdir named after the zip file and extract manifests there
        zip_name = os.path.basename(zip_src_path)
        zip_dst_path = os.path.join(self.run_dir, zip_name)
        os.mkdir(zip_dst_path)

        with zipfile.ZipFile(zip_src_path, "r") as zip_ref:
            zip_ref.extractall(zip_dst_path)

        # Set the paths of the different manifests as attributes
        manifests = os.listdir(zip_dst_path)
        self.lims_full_manifest = [
            m for m in manifests if re.match(r".*_untrimmed\.csv$", m)
        ][0]
        self.lims_start_manifest = [
            m for m in manifests if re.match(r".*_trimmed\.csv$", m)
        ][0]
        self.lims_demux_manifests = [
            m for m in manifests if re.match(r".*_\d+\.csv$", m)
        ]

        return True

    def make_demux_manifests(
        self, manifest_to_split: os.PathLike, outdir: os.PathLike | None = None
    ) -> list[os.PathLike]:
        """Derive composite demultiplexing manifests (grouped by index duplicity and lengths)
        from a single information-rich manifest.
        """

        # TODO test me

        # Read specified manifest
        with open(manifest_to_split) as f:
            manifest_contents = f.read()

        # Get '[SAMPLES]' section
        split_contents = "[SAMPLES]".split(manifest_contents)
        assert (
            len(split_contents) == 2
        ), f"Could not split sample rows out of manifest {manifest_contents}"
        sample_section = split_contents[1].split("\n")

        # Split into header and rows
        header = sample_section[0]
        sample_rows = sample_section[1:]

        # Convert to list of dicts
        sample_dicts = []
        for row in sample_rows:
            row_dict = dict(zip(header.split(","), row.split(",")))
            sample_dicts.append(row_dict)

        # Convert to dataframe
        df = pd.DataFrame.from_dict(sample_dicts)

        # Separate samples from controls
        df_samples = df[df["Project"] != "Control"].copy()
        df_controls = df[df["Project"] == "Control"].copy()

        # Apply default dir path for output
        if outdir is None:
            outdir = self.run_dir

        ## Build composite manifests

        manifest_root_name = f"{self.NGI_run_id}_demux"

        # Get idx lengths for calculations
        df_samples.loc[:, "len_idx1"] = df["Index1"].apply(len)
        df_samples.loc[:, "len_idx2"] = df["Index2"].apply(len)

        # Break down by index lengths and lane, creating composite manifests
        manifests = []
        n = 0
        for (len_idx1, len_idx2, lane), group in df_samples.groupby(
            ["len_idx1", "len_idx2", "Lane"]
        ):
            file_name = f"{manifest_root_name}_{n}.csv"
            runValues_section = "\n".join(
                [
                    "[RUNVALUES]",
                    "KeyName, Value",
                    f'manifest_file, "{file_name}"',
                    f"manifest_group, {n+1}/{len(df.groupby(['len_idx1', 'len_idx2', 'Lane']))}",
                    f"grouped_by, len_idx1:{len_idx1} len_idx2:{len_idx2} lane:{lane}",
                ]
            )

            settings_section = "\n".join(
                [
                    "[SETTINGS]",
                    "SettingName, Value",
                ]
            )

            # Add PhiX stratified by index length
            if group["phix_loaded"].any():
                # Subset controls by lane
                group_controls = df_controls[df_controls["Lane"] == lane].copy()

                # Trim PhiX indexes to match group
                group_controls.loc[:, "Index1"] = group_controls.loc[:, "Index1"].apply(
                    lambda x: x[:len_idx1]
                )
                group_controls.loc[:, "Index2"] = group_controls.loc[:, "Index2"].apply(
                    lambda x: x[:len_idx2]
                )

                # Add PhiX to group
                group = pd.concat([group, group_controls], axis=0, ignore_index=True)

            samples_section = (
                f"[SAMPLES]\n{group.iloc[:, 0:6].to_csv(index=None, header=True)}"
            )

            manifest_contents = "\n\n".join(
                [runValues_section, settings_section, samples_section]
            )

            file_path = os.path.join(outdir, file_name)
            manifests.append((file_path, manifest_contents))
            n += 1

        for manifest_path, manifest_contents in manifests:
            with open(os.path.join(outdir, manifest_path), "w") as f:
                f.write(manifest_contents)

        manifest_paths = [t[0] for t in manifests]
        return manifest_paths

    def generate_demux_command(self, run_manifest, demux_dir):
        command = (
            f"{self.CONFIG.get('element_analysis').get('bases2fastq')}"  # TODO: add path to bases2fastq executable to config
            + f" {self.run_dir}"
            + f" {demux_dir}"
            + " -p 8"
            + " --num-unassigned 500"
            + f" -r {run_manifest}"
            + " --legacy-fastq"
            + " --force-index-orientation"
<<<<<<< HEAD
        )  # TODO: any other options?
        with open(os.path.join(self.run_dir, ".bases2fastq_command")) as command_file:
=======
        )
        with open(os.path.join(self.run_dir, '.bases2fastq_command')) as command_file:
>>>>>>> da9222ac
            command_file.write(command)
        return command

    def start_demux(self, run_manifest, demux_dir):
        with chdir(self.run_dir):
            cmd = self.generate_demux_command(run_manifest, demux_dir)
            try:
                p_handle = subprocess.Popen(
                    cmd, stdout=subprocess.PIPE, shell=True, cwd=self.run_dir
                )
                logger.info(
                    "Bases2Fastq conversion and demultiplexing "
                    f"started for run {self} on {datetime.now()}"
                )
            except subprocess.CalledProcessError:
                logger.warning(
                    "An error occurred while starting demultiplexing for "
                    f"{self} on {datetime.now()}."
                )
        return

    def get_transfer_status(self):
        if (
            not self.in_transfer_log()
            and not self.transfer_ongoing()
            and not self.rsync_complete()
        ):
            return "not started"
        elif self.transfer_ongoing() and not self.rsync_complete():
            return "ongoing"
        elif self.rsync_complete() and not self.in_transfer_log():
            return "rsync done"
        elif self.in_transfer_log():
            return "unknown"

    def in_transfer_log(self):
        with open(self.transfer_file) as transfer_file:
            for row in transfer_file.read():
                if self.NGI_run_id in row:
                    return True
        return False

    def transfer_ongoing(self):
        return os.path.isfile(os.path.join(self.run_dir, ".rsync_ongoing"))

    def rsync_complete(self):
        return os.path.isfile(self.rsync_exit_file)

    def rsync_successful(self):
        with open(os.path.join(self.run_dir, ".rsync_exit_status")) as rsync_exit_file:
            rsync_exit_status = rsync_exit_file.readlines()
        if rsync_exit_status[0].strip() == "0":
            return True
        else:
            return False

    # Clear all content under a dir
    def clear_dir(dir):
        for filename in os.listdir(dir):
            file_path = os.path.join(dir, filename)
            try:
                if os.path.isfile(file_path) or os.path.islink(file_path):
                    os.unlink(file_path)
                elif os.path.isdir(file_path):
                    shutil.rmtree(file_path)
            except Exception as e:
                print(f"Failed to delete {file_path} Reason {e}")


    # Write to csv
    def write_to_csv(data, filename):
        # Get the fieldnames from the keys of the first dictionary
        fieldnames = data[0].keys()
        # Open the file and write the CSV
        with open(filename, mode="w", newline="") as file:
            writer = csv.DictWriter(file, fieldnames=fieldnames)
            # Write the header (fieldnames)
            writer.writeheader()
            # Write the data (rows)
            writer.writerows(data)

    # Collect demux info into a list of dictionaries
    # Structure: [{'sub_demux_count':XXX, 'SampleName':XXX, 'Index1':XXX, 'Index2':XXX, 'Lane':XXX, 'Project':XXX, 'Recipe':XXX}]
    def collect_demux_runmanifest(self, demux_results_dirs):
        demux_runmanifest = []
        for demux_dir in demux_results_dirs:
            sub_demux_count = os.path.basename(demux_dir).split("_")[1]
            with open(
                os.path.join(self.run_dir, demux_dir, "RunManifest.csv"), "r"
            ) as file:
                lines = file.readlines()
            sample_section = False
            headers = []
            # Loop through each line
            for line in lines:
                # Check if we reached the "[SAMPLES]" section
                if "[SAMPLES]" in line:
                    sample_section = True
                    continue
                # Exit the sample section if another section is encountered
                if sample_section and line.startswith("["):
                    break
                # If in the sample section, process the sample lines
                if sample_section:
                    # Clean up the line
                    line = line.strip()
                    # Skip empty lines
                    if not line:
                        continue
                    # Get the headers from the first line
                    if not headers:
                        headers = line.split(",")
                    else:
                        # Parse sample data
                        values = line.split(",")
                        sample_dict = dict(zip(headers, values))
                        sample_dict["sub_demux_count"] = sub_demux_count
                        demux_runmanifest.append(sample_dict)
        sorted_demux_runmanifest = sorted(
            demux_runmanifest,
            key=lambda x: (x["Lane"], x["SampleName"], x["sub_demux_count"]),
        )
        return sorted_demux_runmanifest

    # Aggregate the output FastQ files of samples from multiple demux
    def aggregate_sample_fastq(self, demux_runmanifest):
        lanes = sorted(list(set(sample["Lane"] for sample in demux_runmanifest)))
        unique_sample_demux = set()
        for lane in lanes:
            sample_count = 1
            for sample in demux_runmanifest:
                lanenr = sample["Lane"]
                project = sample["Project"]
                sample_name = sample["SampleName"]
                sub_demux_count = sample["sub_demux_count"]
                # Skip PhiX
                if lanenr == lane and sample_name != "PhiX":
                    sample_tuple = (sample_name, sub_demux_count)
                    if sample_tuple not in unique_sample_demux:
<<<<<<< HEAD
                        project_dest = os.path.join(
                            self.run_dir, self.demux_dir, project
                        )
                        sample_dest = os.path.join(
                            self.run_dir, self.demux_dir, project, sample_name
                        )
=======
                        project_dest = os.path.join(self.run_dir, self.demux_dir, project)
                        sample_dest = os.path.join(self.run_dir, self.demux_dir, project, f"Sample_{sample_name}")
>>>>>>> da9222ac
                        if not os.path.exists(project_dest):
                            os.makedirs(project_dest)
                        if not os.path.exists(sample_dest):
                            os.makedirs(sample_dest)
                        fastqfiles = glob.glob(
                            os.path.join(
                                self.run_dir,
                                f"Demultiplexing_{sub_demux_count}",
                                "Samples",
                                project,
                                sample_name,
                                f"*L00{lane}*.fastq.gz",
                            )
                        )
                        for fastqfile in fastqfiles:
                            old_name = os.path.basename(fastqfile)
                            read_label = re.search(
                                rf"L00{lane}_(.*?)_001", old_name
                            ).group(1)
                            new_name = "_".join(
                                [
                                    sample_name,
                                    f"S{sample_count}",
                                    f"L00{lane}",
                                    read_label,
                                    "001.fastq.gz",
                                ]
                            )
                            os.symlink(fastqfile, os.path.join(sample_dest, new_name))
                        unique_sample_demux.add(sample_tuple)
                        sample_count += 1

    # Symlink the output FastQ files of undet only if a lane does not have multiple demux
    def aggregate_undet_fastq(self, demux_runmanifest):
        lanes = sorted(list(set(sample["Lane"] for sample in demux_runmanifest)))
        for lane in lanes:
            sub_demux = list(
                set(
                    sample["sub_demux_count"]
                    for sample in demux_runmanifest
                    if sample["Lane"] == lane
                )
            )
            if len(sub_demux) == 1:
                project_dest = os.path.join(
                    self.run_dir, self.demux_dir, "Undetermined"
                )
                if not os.path.exists(project_dest):
                    os.makedirs(project_dest)
                fastqfiles = glob.glob(
                    os.path.join(
                        self.run_dir,
                        f"Demultiplexing_{sub_demux[0]}",
                        "Samples",
                        "Undetermined",
                        f"*L00{lane}*.fastq.gz",
                    )
                )
                for fastqfile in fastqfiles:
                    base_name = os.path.basename(fastqfile)
                    os.symlink(fastqfile, os.path.join(project_dest, base_name))

    # Read in each Project_RunStats.json to fetch PercentMismatch, PercentQ30, PercentQ40 and QualityScoreMean
    # Note that Element promised that they would include these stats into IndexAssignment.csv
    # But for now we have to do this by ourselves in this hard way
    def get_project_runstats(self, sub_demux, demux_runmanifest):
        project_runstats = []
        project_list = sorted(
            list(
                set(
                    sample["Project"]
                    for sample in demux_runmanifest
                    if sample["sub_demux_count"] == sub_demux
                )
            )
        )
        for project in project_list:
            project_runstats_json_path = os.path.join(
                self.run_dir,
                f"Demultiplexing_{sub_demux}",
                "Samples",
                project,
                f"{project}_RunStats.json",
            )
            if os.path.exists(project_runstats_json_path):
                with open(project_runstats_json_path) as stats_json:
                    project_runstats_json = json.load(stats_json)
                for sample in project_runstats_json["SampleStats"]:
                    sample_name = sample["SampleName"]
                    for occurrence in sample["Occurrences"]:
                        lane = occurrence["Lane"]
                        expected_sequence = occurrence["ExpectedSequence"]
                        percentage_mismatch = occurrence["PercentMismatch"]
                        percentage_q30 = occurrence["PercentQ30"]
                        percentage_q40 = occurrence["PercentQ40"]
                        quality_score_mean = occurrence["QualityScoreMean"]
                        project_runstats.append(
                            {
                                "SampleName": sample_name,
                                "Lane": str(lane),
                                "ExpectedSequence": expected_sequence,
                                "PercentMismatch": percentage_mismatch,
                                "PercentQ30": percentage_q30,
                                "PercentQ40": percentage_q40,
                                "QualityScoreMean": quality_score_mean,
                            }
                        )
            else:
                continue
        return project_runstats

    # Aggregate stats in IndexAssignment.csv
    def aggregate_stats_assigned(self, demux_runmanifest):
        aggregated_assigned_indexes = []
        sub_demux_list = sorted(
            list(set(sample["sub_demux_count"] for sample in demux_runmanifest))
        )
        lanes = sorted(list(set(sample["Lane"] for sample in demux_runmanifest)))
        for sub_demux in sub_demux_list:
            # Read in each Project_RunStats.json to fetch PercentMismatch, PercentQ30, PercentQ40 and QualityScoreMean
            # Note that Element promised that they would include these stats into IndexAssignment.csv
            # But for now we have to do this by ourselves in this hard way
            project_runstats = self.get_project_runstats(sub_demux, demux_runmanifest)
            # Read in IndexAssignment.csv
            assigned_csv = os.path.join(
                self.run_dir, f"Demultiplexing_{sub_demux}", "IndexAssignment.csv"
            )
            if os.path.exists(assigned_csv):
                with open(assigned_csv, "r") as assigned_file:
                    reader = csv.DictReader(assigned_file)
                    index_assignment = [row for row in reader]
                for sample in index_assignment:
                    if sample["Lane"] in lanes:
                        project_runstats_sample = [
                            d
                            for d in project_runstats
                            if d["SampleName"] == sample["SampleName"]
                            and d["Lane"] == sample["Lane"]
                            and d["ExpectedSequence"] == sample["I1"] + sample["I2"]
                        ]
                        sample["sub_demux_count"] = sub_demux
                        sample["PercentMismatch"] = project_runstats_sample[0][
                            "PercentMismatch"
                        ]
                        sample["PercentQ30"] = project_runstats_sample[0]["PercentQ30"]
                        sample["PercentQ40"] = project_runstats_sample[0]["PercentQ40"]
                        sample["QualityScoreMean"] = project_runstats_sample[0][
                            "QualityScoreMean"
                        ]
                        aggregated_assigned_indexes.append(sample)
            else:
<<<<<<< HEAD
                logger.warning(
                    f"No IndexAssignment.csv file found for sub-demultiplexing {sub_demux}."
                )
=======
                logger.warning(f"No {os.path.basename(assigned_csv)} file found for sub-demultiplexing {sub_demux}.")
>>>>>>> da9222ac
        # Remove redundant rows for PhiX
        aggregated_assigned_indexes_filtered = []
        unique_phiX_combination = set()
        for sample in aggregated_assigned_indexes:
<<<<<<< HEAD
            if sample["SampleName"] == "PhiX":
                combination = (sample["I1"], sample["I2"], sample["Lane"])
=======
            # Add project name
            sample['Project'] = [d for d in demux_runmanifest if d['SampleName'] == sample['SampleName']][0]['Project']
            if sample['SampleName'] == 'PhiX':
                combination = (sample['I1'], sample['I2'], sample['Lane'])
>>>>>>> da9222ac
                if combination not in unique_phiX_combination:
                    aggregated_assigned_indexes_filtered.append(sample)
                    unique_phiX_combination.add(combination)
            else:
                aggregated_assigned_indexes_filtered.append(sample)
        # Sort the list by Lane, SampleName and sub_demux_count
        aggregated_assigned_indexes_filtered_sorted = sorted(
            aggregated_assigned_indexes_filtered,
            key=lambda x: (x["Lane"], x["SampleName"], x["sub_demux_count"]),
        )
        # Fix new sample number based on SampleName and Lane
        sample_count = 0
        previous_samplename_lane = ("NA", "NA")
        for sample in aggregated_assigned_indexes_filtered_sorted:
            if (sample["SampleName"], sample["Lane"]) != previous_samplename_lane:
                sample_count += 1
                previous_samplename_lane = (sample["SampleName"], sample["Lane"])
            sample["SampleNumber"] = sample_count
        # Write to a new UnassignedSequences.csv file under demux_dir
        aggregated_assigned_indexes_csv = os.path.join(
            self.run_dir, self.demux_dir, "IndexAssignment.csv"
        )
        self.write_to_csv(
            aggregated_assigned_indexes_filtered_sorted, aggregated_assigned_indexes_csv
        )

    # Aggregate stats in UnassignedSequences.csv
    def aggregate_stats_unassigned(self, demux_runmanifest):
        aggregated_unassigned_indexes = []
        lanes = sorted(list(set(sample["Lane"] for sample in demux_runmanifest)))
        for lane in lanes:
            sub_demux_index_lens = set()
            for sample in demux_runmanifest:
                if sample["Lane"] == lane:
                    sub_demux_index_lens.add(
                        (
                            sample["sub_demux_count"],
                            (
                                len(sample.get("Index1", "")),
                                len(sample.get("Index2", "")),
                            ),
                        )
                    )
            # List of sub-demux with a decreasing order of index lengths
            sub_demux_list = [
                x[0]
                for x in sorted(
                    sub_demux_index_lens, key=lambda x: sum(x[1]), reverse=True
                )
            ]
            sub_demux_with_max_index_lens = sub_demux_list[0]
            # Start with the unassigned list with the longest index
            max_unassigned_csv = os.path.join(
                self.run_dir,
                f"Demultiplexing_{sub_demux_with_max_index_lens}",
                "UnassignedSequences.csv",
            )
            if os.path.exists(max_unassigned_csv):
                with open(max_unassigned_csv, "r") as max_unassigned_file:
                    reader = csv.DictReader(max_unassigned_file)
                    max_unassigned_indexes = [row for row in reader]
            else:
<<<<<<< HEAD
                logger.warning(
                    f"No UnassignedSequences.csv file found for sub-demultiplexing {sub_demux_with_max_index_lens}."
                )
=======
                logger.warning(f"No {os.path.basename(max_unassigned_csv)} file found for sub-demultiplexing {sub_demux_with_max_index_lens}.")
>>>>>>> da9222ac
                break
            # Filter by lane
            max_unassigned_indexes = [
                idx for idx in max_unassigned_indexes if idx["Lane"] == lane
            ]
            # Complicated case with multiple demuxes. Take the full list if there is only one sub-demux otherwise
            if len(sub_demux_list) > 1:
                # Order: from longer to shorter indexes
                sub_demux_with_shorter_index_lens = sub_demux_list[1:]
                for sub_demux in sub_demux_with_shorter_index_lens:
                    unassigned_csv = os.path.join(
                        self.run_dir,
                        f"Demultiplexing_{sub_demux}",
                        "UnassignedSequences.csv",
                    )
                    if os.path.exists(unassigned_csv):
                        with open(unassigned_csv, "r") as unassigned_file:
                            reader = csv.DictReader(unassigned_file)
                            unassigned_indexes = [row for row in reader]
                    else:
<<<<<<< HEAD
                        logger.warning(
                            f"No UnassignedSequences.csv file found for sub-demultiplexing {sub_demux}."
                        )
=======
                        logger.warning(f"No {os.path.basename(unassigned_csv)} file found for sub-demultiplexing {sub_demux}.")
>>>>>>> da9222ac
                        continue
                    # Filter by lane
                    unassigned_indexes = [
                        unassigned_index
                        for unassigned_index in unassigned_indexes
                        if unassigned_index["Lane"] == lane
                    ]
                    # Remove overlapped indexes from the list of max_unassigned_indexes
                    idx1_overlapped_len = min(
                        [
                            demux_lens_pair[1]
                            for demux_lens_pair in sub_demux_index_lens
                            if demux_lens_pair[0] == sub_demux
                        ][0][0],
                        [
                            demux_lens_pair[1]
                            for demux_lens_pair in sub_demux_index_lens
                            if demux_lens_pair[0] == sub_demux_with_max_index_lens
                        ][0][0],
                    )
                    idx2_overlapped_len = min(
                        [
                            demux_lens_pair[1]
                            for demux_lens_pair in sub_demux_index_lens
                            if demux_lens_pair[0] == sub_demux
                        ][0][1],
                        [
                            demux_lens_pair[1]
                            for demux_lens_pair in sub_demux_index_lens
                            if demux_lens_pair[0] == sub_demux_with_max_index_lens
                        ][0][1],
                    )
                    for unassigned_index in unassigned_indexes:
                        idx1_overlapped_seq = unassigned_index["I1"][
                            :idx1_overlapped_len
                        ]
                        idx2_overlapped_seq = unassigned_index["I2"][
                            :idx2_overlapped_len
                        ]
                        # Remove the overlapped record from the max_unassigned_indexes list
                        max_unassigned_indexes = [
                            max_unassigned_index
                            for max_unassigned_index in max_unassigned_indexes
                            if not (
                                max_unassigned_index["I1"][:idx1_overlapped_len]
                                == idx1_overlapped_seq
                                and max_unassigned_index["I2"][:idx2_overlapped_len]
                                == idx2_overlapped_seq
                            )
                        ]
            # Append to the aggregated_unassigned_indexes list
            aggregated_unassigned_indexes += max_unassigned_indexes
        # Sort aggregated_unassigned_indexes list first by lane and then by Count in the decreasing order
<<<<<<< HEAD
        aggregated_unassigned_indexes = sorted(
            aggregated_unassigned_indexes, key=lambda x: (x["Lane"], -int(x["Count"]))
        )
=======
        aggregated_unassigned_indexes = sorted(aggregated_unassigned_indexes, key=lambda x: (x['Lane'], -int(x['Count'])))
        # Fetch PFCount for each lane
        pfcount_lane = {}
        if os.path.exists(self.run_stats_file):
            with open(self.run_stats_file) as stats_json:
                aviti_runstats_json = json.load(stats_json)
            for lane_stats in aviti_runstats_json["LaneStats"]:
                pfcount_lane[str(lane_stats["Lane"])] = float(lane_stats["PFCount"])
            # Modify the % Polonies values based on PFCount for each lane
            for unassigned_index in aggregated_unassigned_indexes:
                if pfcount_lane.get(unassigned_index["Lane"]):
                    unassigned_index["% Polonies"] = float(unassigned_index["Count"])/pfcount_lane[unassigned_index["Lane"]]*100
        else:
            logger.warning(f"No {os.path.basename(self.run_stats_file)} file found for the run.")

>>>>>>> da9222ac
        # Write to a new UnassignedSequences.csv file under demux_dir
        aggregated_unassigned_csv = os.path.join(
            self.run_dir, self.demux_dir, "UnassignedSequences.csv"
        )
        self.write_to_csv(aggregated_unassigned_indexes, aggregated_unassigned_csv)

    # Aggregate demux results
    def aggregate_demux_results(self, demux_results_dirs):
        # Ensure the destination directory exists
        if not os.path.exists(os.path.join(self.run_dir, self.demux_dir)):
            os.makedirs(os.path.join(self.run_dir, self.demux_dir))
        # Clear all content under dest_dir
        self.clear_dir(os.path.join(self.run_dir, self.demux_dir))
        demux_runmanifest = self.collect_demux_runmanifest(demux_results_dirs)
        # Aggregate the output FastQ files of samples from multiple demux
        self.aggregate_sample_fastq(demux_runmanifest)
        # Symlink the output FastQ files of undet only if a lane does not have multiple demux
        self.aggregate_undet_fastq(demux_runmanifest)
        # Aggregate stats in IndexAssignment.csv
        self.aggregate_stats_assigned(demux_runmanifest)
        # Aggregate stats in UnassignedSequences.csv
        self.aggregate_stats_unassigned(demux_runmanifest)

    def sync_metadata(self):
        files_to_copy = [self.run_stats_file,
                         os.path.join(self.run_dir, "Demultiplexing", "IndexAssignment.csv"),
                         os.path.join(self.run_dir, "Demultiplexing", "UnassignedSequences.csv"),
                         self.run_parameters_file,
                         ]
        metadata_archive = self.CONFIG.get("element_analysis").get("metadata_location") # TODO: add to taca.yaml
        dest = os.path.join(metadata_archive, self.NGI_run_id)
        os.makedirs(dest)
        for f in files_to_copy:
            shutil.copy(f, dest)

    def make_transfer_indicator(self):
        transfer_indicator = os.path.join(self.run_dir, ".rsync_ongoing")
        Path(transfer_indicator).touch()

    def transfer(self):
        transfer_details = self.CONFIG.get("element_analysis").get(
            "transfer_details"
        )  # TODO: Add section to taca.yaml
        command = (
            "rsync"
            + " -rLav"
            + f" --chown={transfer_details.get('owner')}"
            + f" --chmod={transfer_details.get('permissions')}"
            + " --exclude BaseCalls"
            + " --exclude Alignment"
            + f" {self.run_dir}"
            + f" {transfer_details.get('user')}@{transfer_details.get('host')}:/aviti"
            + f"; echo $? > {os.path.join(self.run_dir, '.rsync_exit_status')}"
        )
        try:
            p_handle = subprocess.Popen(command, stdout=subprocess.PIPE, shell=True)
            logger.info(
                "Transfer to analysis cluster "
                f"started for run {self} on {datetime.now()}"
            )
        except subprocess.CalledProcessError:
            logger.warning(
                "An error occurred while starting transfer to analysis cluster "
                f"for {self} on {datetime.now()}."
            )
        return

    def remove_transfer_indicator(self):
        transfer_indicator = os.path.join(self.run_dir, ".rsync_ongoing")
        Path(transfer_indicator).unlink()

    def update_transfer_log(self):
        """Update transfer log with run id and date."""
        try:
            with open(self.transfer_file, "a") as f:
                tsv_writer = csv.writer(f, delimiter="\t")
                tsv_writer.writerow([self.NGI_run_id, str(datetime.now())])
        except OSError:
            msg = f"{self}: Could not update the transfer logfile {self.transfer_file}"
            logger.error(msg)
            raise OSError(msg)

    def update_paths_after_archiving(self, new_location):
        self.run_dir = os.path.join(
            new_location, self.NGI_run_id
        )  # Needs to be redirected to new location so that TACA can find files to upload to statusdb
        self.run_parameters_file = os.path.join(self.run_dir, "RunParameters.json")
        self.run_stats_file = os.path.join(self.run_dir, "AvitiRunStats.json")
        self.run_manifest_file_from_instrument = os.path.join(
            self.run_dir, "RunManifest.json"
        )
        self.run_uploaded_file = os.path.join(self.run_dir, "RunUploaded.json")

    def archive(self):
        """Move directory to nosync."""
        src = self.run_dir
        parent_dir = Path(self.run_dir).parent.absolute()
        dst = os.path.join(parent_dir, "nosync")
        shutil.move(src, dst)
        self.update_paths_after_archiving(dst)<|MERGE_RESOLUTION|>--- conflicted
+++ resolved
@@ -107,7 +107,9 @@
             "runID"
         )  # Unique hash that we don't really use
         self.side = run_parameters.get("Side")  # SideA or SideB
-        self.side_letter = self.side[-1]  # A or B TODO: compare side letter with manually entered letter in run name
+        self.side_letter = self.side[
+            -1
+        ]  # A or B TODO: compare side letter with manually entered letter in run name
         self.run_type = run_parameters.get(
             "RunType"
         )  # Sequencing, wash or prime I believe?
@@ -443,13 +445,8 @@
             + f" -r {run_manifest}"
             + " --legacy-fastq"
             + " --force-index-orientation"
-<<<<<<< HEAD
         )  # TODO: any other options?
         with open(os.path.join(self.run_dir, ".bases2fastq_command")) as command_file:
-=======
-        )
-        with open(os.path.join(self.run_dir, '.bases2fastq_command')) as command_file:
->>>>>>> da9222ac
             command_file.write(command)
         return command
 
@@ -517,7 +514,6 @@
                     shutil.rmtree(file_path)
             except Exception as e:
                 print(f"Failed to delete {file_path} Reason {e}")
-
 
     # Write to csv
     def write_to_csv(data, filename):
@@ -589,17 +585,12 @@
                 if lanenr == lane and sample_name != "PhiX":
                     sample_tuple = (sample_name, sub_demux_count)
                     if sample_tuple not in unique_sample_demux:
-<<<<<<< HEAD
                         project_dest = os.path.join(
                             self.run_dir, self.demux_dir, project
                         )
                         sample_dest = os.path.join(
                             self.run_dir, self.demux_dir, project, sample_name
                         )
-=======
-                        project_dest = os.path.join(self.run_dir, self.demux_dir, project)
-                        sample_dest = os.path.join(self.run_dir, self.demux_dir, project, f"Sample_{sample_name}")
->>>>>>> da9222ac
                         if not os.path.exists(project_dest):
                             os.makedirs(project_dest)
                         if not os.path.exists(sample_dest):
@@ -751,26 +742,15 @@
                         ]
                         aggregated_assigned_indexes.append(sample)
             else:
-<<<<<<< HEAD
                 logger.warning(
                     f"No IndexAssignment.csv file found for sub-demultiplexing {sub_demux}."
                 )
-=======
-                logger.warning(f"No {os.path.basename(assigned_csv)} file found for sub-demultiplexing {sub_demux}.")
->>>>>>> da9222ac
         # Remove redundant rows for PhiX
         aggregated_assigned_indexes_filtered = []
         unique_phiX_combination = set()
         for sample in aggregated_assigned_indexes:
-<<<<<<< HEAD
             if sample["SampleName"] == "PhiX":
                 combination = (sample["I1"], sample["I2"], sample["Lane"])
-=======
-            # Add project name
-            sample['Project'] = [d for d in demux_runmanifest if d['SampleName'] == sample['SampleName']][0]['Project']
-            if sample['SampleName'] == 'PhiX':
-                combination = (sample['I1'], sample['I2'], sample['Lane'])
->>>>>>> da9222ac
                 if combination not in unique_phiX_combination:
                     aggregated_assigned_indexes_filtered.append(sample)
                     unique_phiX_combination.add(combination)
@@ -833,13 +813,9 @@
                     reader = csv.DictReader(max_unassigned_file)
                     max_unassigned_indexes = [row for row in reader]
             else:
-<<<<<<< HEAD
                 logger.warning(
                     f"No UnassignedSequences.csv file found for sub-demultiplexing {sub_demux_with_max_index_lens}."
                 )
-=======
-                logger.warning(f"No {os.path.basename(max_unassigned_csv)} file found for sub-demultiplexing {sub_demux_with_max_index_lens}.")
->>>>>>> da9222ac
                 break
             # Filter by lane
             max_unassigned_indexes = [
@@ -860,13 +836,9 @@
                             reader = csv.DictReader(unassigned_file)
                             unassigned_indexes = [row for row in reader]
                     else:
-<<<<<<< HEAD
                         logger.warning(
                             f"No UnassignedSequences.csv file found for sub-demultiplexing {sub_demux}."
                         )
-=======
-                        logger.warning(f"No {os.path.basename(unassigned_csv)} file found for sub-demultiplexing {sub_demux}.")
->>>>>>> da9222ac
                         continue
                     # Filter by lane
                     unassigned_indexes = [
@@ -920,27 +892,9 @@
             # Append to the aggregated_unassigned_indexes list
             aggregated_unassigned_indexes += max_unassigned_indexes
         # Sort aggregated_unassigned_indexes list first by lane and then by Count in the decreasing order
-<<<<<<< HEAD
         aggregated_unassigned_indexes = sorted(
             aggregated_unassigned_indexes, key=lambda x: (x["Lane"], -int(x["Count"]))
         )
-=======
-        aggregated_unassigned_indexes = sorted(aggregated_unassigned_indexes, key=lambda x: (x['Lane'], -int(x['Count'])))
-        # Fetch PFCount for each lane
-        pfcount_lane = {}
-        if os.path.exists(self.run_stats_file):
-            with open(self.run_stats_file) as stats_json:
-                aviti_runstats_json = json.load(stats_json)
-            for lane_stats in aviti_runstats_json["LaneStats"]:
-                pfcount_lane[str(lane_stats["Lane"])] = float(lane_stats["PFCount"])
-            # Modify the % Polonies values based on PFCount for each lane
-            for unassigned_index in aggregated_unassigned_indexes:
-                if pfcount_lane.get(unassigned_index["Lane"]):
-                    unassigned_index["% Polonies"] = float(unassigned_index["Count"])/pfcount_lane[unassigned_index["Lane"]]*100
-        else:
-            logger.warning(f"No {os.path.basename(self.run_stats_file)} file found for the run.")
-
->>>>>>> da9222ac
         # Write to a new UnassignedSequences.csv file under demux_dir
         aggregated_unassigned_csv = os.path.join(
             self.run_dir, self.demux_dir, "UnassignedSequences.csv"
@@ -965,12 +919,15 @@
         self.aggregate_stats_unassigned(demux_runmanifest)
 
     def sync_metadata(self):
-        files_to_copy = [self.run_stats_file,
-                         os.path.join(self.run_dir, "Demultiplexing", "IndexAssignment.csv"),
-                         os.path.join(self.run_dir, "Demultiplexing", "UnassignedSequences.csv"),
-                         self.run_parameters_file,
-                         ]
-        metadata_archive = self.CONFIG.get("element_analysis").get("metadata_location") # TODO: add to taca.yaml
+        files_to_copy = [
+            self.run_stats_file,
+            os.path.join(self.run_dir, "Demultiplexing", "IndexAssignment.csv"),
+            os.path.join(self.run_dir, "Demultiplexing", "UnassignedSequences.csv"),
+            self.run_parameters_file,
+        ]
+        metadata_archive = self.CONFIG.get("element_analysis").get(
+            "metadata_location"
+        )  # TODO: add to taca.yaml
         dest = os.path.join(metadata_archive, self.NGI_run_id)
         os.makedirs(dest)
         for f in files_to_copy:
