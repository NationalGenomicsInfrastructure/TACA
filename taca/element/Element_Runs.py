import csv
import glob
import json
import logging
import os
import re
import shutil
import subprocess
import zipfile
from datetime import datetime
from pathlib import Path

import pandas as pd

from taca.utils.filesystem import chdir
from taca.utils.statusdb import ElementRunsConnection

logger = logging.getLogger(__name__)


class Run:
    """Defines an Element run"""

    def __init__(self, run_dir, configuration):
        if not hasattr(self, "sequencer_type"):
            # Mostly for testing, since this class is not meant to be instantiated
            self.sequencer_type = "GenericElement"

        if not os.path.exists(run_dir):
            raise RuntimeError(f"Could not locate run directory {run_dir}")
        self.run_parameters_parsed = False

        self.run_dir = os.path.abspath(run_dir)
        self.CONFIG = configuration

        self.demux_dir = os.path.join(self.run_dir, "Demultiplexing")
        self.final_sequencing_file = os.path.join(self.run_dir, "RunUploaded.json")
        self.demux_stats_file = (
            "*RunStats.json"  # Assumes demux is finished when this file is created
        )
        self.transfer_file = (
            self.CONFIG.get("element_analysis").get("Element", {})
            .get(self.sequencer_type, {})
            .get("transfer_log")
        )  # TODO: change and add to taca.yaml
        self.rsync_exit_file = os.path.join(self.run_dir, ".rsync_exit_status")

        # Instrument generated files
        self.run_parameters_file = os.path.join(self.run_dir, "RunParameters.json")
        self.run_stats_file = os.path.join(self.run_dir, "RunStats.json")
        self.run_manifest_file_from_instrument = os.path.join(
            self.run_dir, "RunManifest.json"
        )
        self.run_uploaded_file = os.path.join(self.run_dir, "RunUploaded.json")

        self.db = ElementRunsConnection(
            self.CONFIG.get("statusdb", {}), dbname="element_runs"
        )

        # Fields to be set by TACA
        self.status = None
        self.lims_step_id = None
        self.lims_full_manifest = None
        self.lims_start_manifest = None
        self.lims_demux_manifests = None

        # Fields that will be set when parsing run parameters
        self.run_name = None
        self.run_id = None
        self.side = None
        self.side_letter = None
        self.run_type = None
        self.flowcell_id = None
        self.instrument_name = None
        self.date = None
        self.operator_name = None

    def __str__(self) -> str:
        if self.run_parameters_parsed:
            return f"ElementRun({self.NGI_run_id})"
        else:
            return f"ElementRun({self.run_dir})"

    @property
    def NGI_run_id(self):
        if self.run_parameters_parsed:
            return f"{self.date}_{self.instrument_name}_{self.side_letter}{self.flowcell_id}"
        else:
            raise RuntimeError(f"Run parameters not parsed for run {self.run_dir}")

    def parse_run_parameters(self) -> None:
        """Parse run-information from the RunParameters.json file"""
        try:
            with open(self.run_parameters_file) as json_file:
                run_parameters = json.load(json_file)
        except FileNotFoundError:
            logger.warning(
                f"Run parameters file not found for {self}, might not be ready yet"
            )
            raise

        # Manually entered, but should be side and flowcell id
        self.run_name = run_parameters.get("RunName")

        self.run_id = run_parameters.get(
            "runID"
        )  # Unique hash that we don't really use
        self.side = run_parameters.get("Side")  # SideA or SideB
        self.side_letter = self.side[-1]  # A or B
        self.run_type = run_parameters.get(
            "RunType"
        )  # Sequencing, wash or prime I believe?
        self.flowcell_id = run_parameters.get("FlowcellID")
        self.instrument_name = run_parameters.get("InstrumentName")
        self.date = run_parameters.get("Date")[0:10].replace("-", "")
        self.year = self.date[0:4]
        self.operator_name = run_parameters.get("OperatorName")
        self.run_parameters_parsed = True

    def to_doc_obj(self):
        # TODO: are we sure what we should do when the RunParameters.json file is missing?

        # Read in all instrument generated files
        instrument_generated_files = {}
        for file in [
            self.run_parameters_file,
            self.run_stats_file,
            self.run_manifest_file_from_instrument,
            self.run_uploaded_file,
        ]:
            if os.path.exists(file):
                with open(file) as json_file:
                    instrument_generated_files[os.path.basename(file)] = json.load(
                        json_file
                    )
            else:
                instrument_generated_files[os.path.basename(file)] = None

        doc_obj = {
            "name": self.NGI_run_id,
            "run_path": self.run_dir,
            "run_status": self.status,
            "NGI_run_id": self.NGI_run_id,
            "instrument_generated_files": instrument_generated_files,
        }

        return doc_obj

    def check_sequencing_status(self):
        if os.path.exists(self.final_sequencing_file):
            with open(self.final_sequencing_file) as json_file:
                sequencing_outcome = json.load(json_file).get("outcome")
            if sequencing_outcome != "OutcomeCompleted":
                return False
            else:
                return True
        else:
            return False

    def get_demultiplexing_status(self):
        if not os.path.exists(self.demux_dir):
            return "not started"
        sub_demux_dirs = glob.glob(os.path.join(self.run_dir, "Demultiplexing_*"))
        finished_count = 0
        for demux_dir in sub_demux_dirs:
            found_demux_stats_file = glob.glob(os.path.join(demux_dir, self.demux_stats_file))
            if not found_demux_stats_file:
                return "ongoing"
            elif found_demux_stats_file:
                finished_count += (
                    1  # TODO: check exit status of demux in exit status file
                )
        if finished_count == len(sub_demux_dirs):
            return "finished"
        else:
            return "unknown"

    def status_changed(self):
        if not self.run_parameters_parsed:
            raise RuntimeError(
                f"Run parameters not parsed for run {self.run_dir}, cannot check status"
            )
        db_run_status = self.db.check_db_run_status(self.NGI_run_id)
        return db_run_status != self.status

    def update_statusdb(self):
        doc_obj = self.to_doc_obj()
        self.db.upload_to_statusdb(doc_obj)

    def manifest_exists(self):
        zip_src_path = self.find_manifest_zip()
        return os.path.isfile(zip_src_path)

    def get_lims_step_id(self) -> str | None:
        """If the run was started using a LIMS-generated manifest,
        the ID of the LIMS step can be extracted from it.
        """

        # TODO test me

        assert self.manifest_exists(), "Run manifest not found"
        with open(self.run_manifest_file_from_instrument) as csv_file:
            manifest_lines = csv_file.readlines()
        for line in manifest_lines:
            if "lims_step_id" in line:
                lims_step_id = line.split(",")[1]
                return lims_step_id
        return None
    
    def find_manifest_zip(self):
        # Specify dir in which LIMS drop the manifest zip files
        dir_to_search = os.path.join(
            self.CONFIG.get("element_analysis").get("Element", {})
            .get(self.sequencer_type, {})
            .get("manifest_zip_location"),  # TODO: add to taca.yaml
            str(self.year),
        )

        # Use LIMS step ID if available, else flowcell ID, to make a query pattern
        if self.lims_step_id:
            logging.info(
                f"Using LIMS step ID '{self.lims_step_id}' to find LIMS run manifests."
            )
            glob_pattern = f"{dir_to_search}/*{self.lims_step_id}*.zip"
        else:
            logging.warning(
                "LIMS step ID not available, using flowcell ID to find LIMS run manifests."
            )
            glob_pattern = f"{dir_to_search}/*{self.flowcell_id}*.zip"

        # Find paths matching the pattern
        glob_results = glob.glob(glob_pattern)
        if len(glob_results) == 0:
            logger.warning(
                f"No manifest found for run '{self.run_dir}' with pattern '{glob_pattern}'."
            )
            return False  # TODO determine whether to raise an error here instead
        elif len(glob_results) > 1:
            logger.warning(
                f"Multiple manifests found for run '{self.run_dir}' with pattern '{glob_pattern}', using latest one."
            )
            glob_results.sort()
            zip_src_path = glob_results[-1]
        else:
            zip_src_path = glob_results[0]
        return zip_src_path


    def copy_manifests(self) -> bool:
        """Fetch the LIMS-generated run manifests from ngi-nas-ns and unzip them into a run subdir."""
        # TODO: test me
        zip_src_path = self.find_manifest_zip()
        # Make a run subdir named after the zip file and extract manifests there
        zip_name = os.path.basename(zip_src_path)
        zip_dst_path = os.path.join(self.run_dir, zip_name)
        os.mkdir(zip_dst_path)

        with zipfile.ZipFile(zip_src_path, "r") as zip_ref:
            zip_ref.extractall(zip_dst_path)

        # Set the paths of the different manifests as attributes
        manifests = os.listdir(zip_dst_path)
        self.lims_full_manifest = [
            m for m in manifests if re.match(r".*_untrimmed\.csv$", m)
        ][0]
        self.lims_start_manifest = [
            m for m in manifests if re.match(r".*_trimmed\.csv$", m)
        ][0]
        self.lims_demux_manifests = [
            m for m in manifests if re.match(r".*_\d+\.csv$", m)
        ]

        return True

    def make_demux_manifests(
        self, manifest_to_split: os.PathLike, outdir: os.PathLike | None = None
    ) -> list[os.PathLike]:
        """Derive composite demultiplexing manifests (grouped by index duplicity and lengths)
        from a single information-rich manifest.
        """

        # TODO test me

        # Read specified manifest
        with open(manifest_to_split) as f:
            manifest_contents = f.read()

        # Get '[SAMPLES]' section
        split_contents = "[SAMPLES]".split(manifest_contents)
        assert (
            len(split_contents) == 2
        ), f"Could not split sample rows out of manifest {manifest_contents}"
        sample_section = split_contents[1].split("\n")

        # Split into header and rows
        header = sample_section[0]
        sample_rows = sample_section[1:]

        # Convert to list of dicts
        sample_dicts = []
        for row in sample_rows:
            row_dict = dict(zip(header.split(","), row.split(",")))
            sample_dicts.append(row_dict)

        # Convert to dataframe
        df = pd.DataFrame.from_dict(sample_dicts)

        # Separate samples from controls
        df_samples = df[df["Project"] != "Control"].copy()
        df_controls = df[df["Project"] == "Control"].copy()

        # Apply default dir path for output
        if outdir is None:
            outdir = self.run_dir

        ## Build composite manifests

        manifest_root_name = f"{self.NGI_run_id}_demux"

        # Get idx lengths for calculations
        df_samples.loc[:, "len_idx1"] = df["Index1"].apply(len)
        df_samples.loc[:, "len_idx2"] = df["Index2"].apply(len)

        # Break down by index lengths and lane, creating composite manifests
        manifests = []
        n = 0
        for (len_idx1, len_idx2, lane), group in df_samples.groupby(
            ["len_idx1", "len_idx2", "Lane"]
        ):
            file_name = f"{manifest_root_name}_{n}.csv"
            runValues_section = "\n".join(
                [
                    "[RUNVALUES]",
                    "KeyName, Value",
                    f'manifest_file, "{file_name}"',
                    f"manifest_group, {n+1}/{len(df.groupby(['len_idx1', 'len_idx2', 'Lane']))}",
                    f"grouped_by, len_idx1:{len_idx1} len_idx2:{len_idx2} lane:{lane}",
                ]
            )

            settings_section = "\n".join(
                [
                    "[SETTINGS]",
                    "SettingName, Value",
                ]
            )

            # Add PhiX stratified by index length
            if group["phix_loaded"].any():
                # Subset controls by lane
                group_controls = df_controls[df_controls["Lane"] == lane].copy()

                # Trim PhiX indexes to match group
                group_controls.loc[:, "Index1"] = group_controls.loc[:, "Index1"].apply(
                    lambda x: x[:len_idx1]
                )
                group_controls.loc[:, "Index2"] = group_controls.loc[:, "Index2"].apply(
                    lambda x: x[:len_idx2]
                )

                # Add PhiX to group
                group = pd.concat([group, group_controls], axis=0, ignore_index=True)

            samples_section = (
                f"[SAMPLES]\n{group.iloc[:, 0:6].to_csv(index=None, header=True)}"
            )

            manifest_contents = "\n\n".join(
                [runValues_section, settings_section, samples_section]
            )

            file_path = os.path.join(outdir, file_name)
            manifests.append((file_path, manifest_contents))
            n += 1

        for manifest_path, manifest_contents in manifests:
            with open(os.path.join(outdir, manifest_path), "w") as f:
                f.write(manifest_contents)

        manifest_paths = [t[0] for t in manifests]
        return manifest_paths

    def generate_demux_command(self, run_manifest, demux_dir):
        command = (
            f"{self.CONFIG.get("element_analysis").get('bases2fastq')}"  # TODO: add path to bases2fastq executable to config
            + f" {self.run_dir}"
            + f" {demux_dir}"
            + " -p 8"
            + f" -r {run_manifest}"
            + " --legacy-fastq"  # TODO: except if Smart-seq3
            + " --force-index-orientation"
        )  # TODO: any other options?
        return command

    def start_demux(self, run_manifest, demux_dir):
        with chdir(self.run_dir):
            cmd = self.generate_demux_command(run_manifest, demux_dir)
            # TODO: handle multiple composite manifests for demux
            try:
                p_handle = subprocess.Popen(
                    cmd, stdout=subprocess.PIPE, shell=True, cwd=self.run_dir
                )
                logger.info(
                    "Bases2Fastq conversion and demultiplexing "
                    f"started for run {self} on {datetime.now()}"
                )
            except subprocess.CalledProcessError:
                logger.warning(
                    "An error occurred while starting demultiplexing for "
                    f"{self} on {datetime.now()}."
                )
        return
<<<<<<< HEAD

=======
>>>>>>> 23e9b640

    def get_transfer_status(self):
        if (
            not self.in_transfer_log()
            and not self.transfer_ongoing()
            and not self.rsync_complete()
        ):
            return "not started"
        elif self.transfer_ongoing() and not self.rsync_complete():
            return "ongoing"
        elif self.rsync_complete() and not self.in_transfer_log():
            return "rsync done"
        elif self.in_transfer_log():
            return "unknown"

    def in_transfer_log(self):
        with open(self.transfer_file) as transfer_file:
            for row in transfer_file.read():
                if self.NGI_run_id in row:
                    return True
        return False

    def transfer_ongoing(self):
        return os.path.isfile(os.path.join(self.run_dir, ".rsync_ongoing"))

    def rsync_complete(self):
        return os.path.isfile(self.rsync_exit_file)

    def rsync_successful(self):
        with open(os.path.join(self.run_dir, ".rsync_exit_status")) as rsync_exit_file:
            rsync_exit_status = rsync_exit_file.readlines()
        if rsync_exit_status[0].strip() == '0':
            return True
        else:
            return False

    # Clear all content under a dir
    def clear_dir(dir):
        for filename in os.listdir(dir):
            file_path = os.path.join(dir, filename)
            try:
                if os.path.isfile(file_path) or os.path.islink(file_path):
                    os.unlink(file_path)
                elif os.path.isdir(file_path):
                    shutil.rmtree(file_path)
            except Exception as e:
                print(f"Failed to delete {file_path} Reason {e}")

    # Create symlink for a simple demultiplexing dir
    def symlink_demux_dir(src_dir, dest_dir):
        # Ensure the destination directory exists
        if not os.path.exists(dest_dir):
            os.makedirs(dest_dir)
        # Clear all content under dest_dir
        clear_dir(dest_dir)
        # Loop through all files and directories in the source directory
        for item in os.listdir(src_dir):
            src_path = os.path.join(src_dir, item)
            # Move content of Samples to the parental dir
            if item == "Samples":
                dest_path = dest_dir
            else:
                dest_path = os.path.join(dest_dir, item)
            try:
                # Create symbolic link only if it doesn't already exist
                if not os.path.exists(dest_path):
                    os.symlink(src_path, dest_path)
                    print(f"Linked {src_path} to {dest_path}")
                else:
                    print(f"{dest_path} already exists.")
            except OSError as e:
                print(f"Error linking {src_path} to {dest_path}: {e}")


    # Write to csv
    def write_to_csv(data, filename):
        # Get the fieldnames from the keys of the first dictionary
        fieldnames = data[0].keys()
        # Open the file and write the CSV
        with open(filename, mode='w', newline='') as file:
            writer = csv.DictWriter(file, fieldnames=fieldnames)
            # Write the header (fieldnames)
            writer.writeheader()
            # Write the data (rows)
            writer.writerows(data)


    # Collect demux info into a list of dictionaries
    # Structure: [{'sub_demux_count':XXX, 'SampleName':XXX, 'Index1':XXX, 'Index2':XXX, 'Lane':XXX, 'Project':XXX, 'Recipe':XXX}]
    def collect_demux_runmanifest(self, demux_results_dirs):
        demux_runmanifest = []
        for demux_dir in demux_results_dirs:
<<<<<<< HEAD
            sub_demux_count = os.path.basename(demux_dir).split('_')[1]
            with open(os.path.join(self.run_dir, demux_dir, 'RunManifest.csv'), 'r') as file:
                lines = file.readlines()
            sample_section = False
            headers = []
            # Loop through each line
            for line in lines:
                # Check if we reached the "[SAMPLES]" section
                if '[SAMPLES]' in line:
                    sample_section = True
                    continue
                # Exit the sample section if another section is encountered
                if sample_section and line.startswith('['):
                    break
                # If in the sample section, process the sample lines
                if sample_section:
                    # Clean up the line
                    line = line.strip()
                    # Skip empty lines
                    if not line:
                        continue
                    # Get the headers from the first line
                    if not headers:
                        headers = line.split(',')
                    else:
                        # Parse sample data
                        values = line.split(',')
                        sample_dict = dict(zip(headers, values))
                        sample_dict['sub_demux_count'] = sub_demux_count
                        demux_runmanifest.append(sample_dict)
        sorted_demux_runmanifest = sorted(demux_runmanifest, key=lambda x: (x['Lane'], x['SampleName'], x['sub_demux_count']))
        return sorted_demux_runmanifest


    # Aggregate the output FastQ files of samples from multiple demux
    def aggregate_sample_fastq(self, demux_runmanifest):
        lanes = sorted(list(set(sample['Lane'] for sample in demux_runmanifest)))
        unique_sample_demux = set()
        for lane in lanes:
            sample_count = 1
            for sample in demux_runmanifest:
                lanenr = sample['Lane']
                project = sample['Project']
                sample_name = sample['SampleName']
                sub_demux_count = sample['sub_demux_count']
                # Skip PhiX
                if lanenr == lane and sample_name != "PhiX":
                    sample_tuple = (sample_name, sub_demux_count)
                    if sample_tuple not in unique_sample_demux:
                        project_dest = os.path.join(self.run_dir, self.demux_dir, project)
                        sample_dest = os.path.join(self.run_dir, self.demux_dir, project, sample_name)
                        if not os.path.exists(project_dest):
                            os.makedirs(project_dest)
                        if not os.path.exists(sample_dest):
                            os.makedirs(sample_dest)
                        fastqfiles = glob.glob(os.path.join(self.run_dir, f"Demultiplexing_{sub_demux_count}", "Samples", project, sample_name, f"*L00{lane}*.fastq.gz"))
                        for fastqfile in fastqfiles:
                            old_name = os.path.basename(fastqfile)
                            read_label = re.search(rf"L00{lane}_(.*?)_001", old_name).group(1)
                            new_name = "_".join([sample_name, f"S{sample_count}", f"L00{lane}", read_label, "001.fastq.gz"])
                            os.symlink(fastqfile, os.path.join(sample_dest, new_name))
                        unique_sample_demux.add(sample_tuple)
                        sample_count += 1


    # Symplink the output FastQ files of undet only if a lane does not have multiple demux
    def aggregate_undet_fastq(self, demux_runmanifest):
        lanes = sorted(list(set(sample['Lane'] for sample in demux_runmanifest)))
        for lane in lanes:
            sub_demux = list(set(sample['sub_demux_count'] for sample in demux_runmanifest if sample['Lane']==lane))
            if len(sub_demux) == 1:
                project_dest = os.path.join(self.run_dir, self.demux_dir, "Undetermined")
                if not os.path.exists(project_dest):
                    os.makedirs(project_dest)
                fastqfiles = glob.glob(os.path.join(self.run_dir, f"Demultiplexing_{sub_demux[0]}", "Samples", "Undetermined", f"*L00{lane}*.fastq.gz"))
                for fastqfile in fastqfiles:
                    base_name = os.path.basename(fastqfile)
                    os.symlink(fastqfile, os.path.join(project_dest, base_name))


    # Read in each Project_RunStats.json to fetch PercentMismatch, PercentQ30, PercentQ40 and QualityScoreMean
    # Note that Element promised that they would include these stats into IndexAssignment.csv
    # But for now we have to do this by ourselves in this hard way
    def get_project_runstats(self, sub_demux, demux_runmanifest):
        project_runstats = []
        project_list = sorted(list(set(sample['Project'] for sample in demux_runmanifest if sample['sub_demux_count']==sub_demux)))
        for project in project_list:
            project_runstats_json_path = os.path.join(self.run_dir, f"Demultiplexing_{sub_demux}", "Samples", project, f"{project}_RunStats.json")
            if os.path.exists(project_runstats_json_path):
                with open(project_runstats_json_path) as stats_json:
                    project_runstats_json = json.load(stats_json)
                for sample in project_runstats_json["SampleStats"]:
                    sample_name = sample["SampleName"]
                    for occurrence in sample["Occurrences"]:
                        lane = occurrence["Lane"]
                        expected_sequence = occurrence["ExpectedSequence"]
                        percentage_mismatch = occurrence["PercentMismatch"]
                        percentage_q30 = occurrence["PercentQ30"]
                        percentage_q40 = occurrence["PercentQ40"]
                        quality_score_mean = occurrence["QualityScoreMean"]
                        project_runstats.append({ "SampleName"       : sample_name,
                                                  "Lane"             : str(lane),
                                                  "ExpectedSequence" : expected_sequence,
                                                  "PercentMismatch"  : percentage_mismatch,
                                                  "PercentQ30"       : percentage_q30,
                                                  "PercentQ40"       : percentage_q40,
                                                  "QualityScoreMean" : quality_score_mean
                        })
            else:
                continue
        return project_runstats


    # Aggregate stats in IndexAssignment.csv
    def aggregate_stats_assigned(self, demux_runmanifest):
        aggregated_assigned_indexes = []
        sub_demux_list = sorted(list(set(sample['sub_demux_count'] for sample in demux_runmanifest)))
        lanes = sorted(list(set(sample['Lane'] for sample in demux_runmanifest)))
        for sub_demux in sub_demux_list:
            # Read in each Project_RunStats.json to fetch PercentMismatch, PercentQ30, PercentQ40 and QualityScoreMean
            # Note that Element promised that they would include these stats into IndexAssignment.csv
            # But for now we have to do this by ourselves in this hard way
            project_runstats = get_project_runstats(sub_demux, demux_runmanifest)
            # Read in IndexAssignment.csv
            assigned_csv = os.path.join(self.run_dir, f"Demultiplexing_{sub_demux}", "IndexAssignment.csv")
            if os.path.exists(assigned_csv):
                with open(assigned_csv, 'r') as assigned_file:
                    reader = csv.DictReader(assigned_file)
                    index_assignment = [row for row in reader]
                for sample in index_assignment:
                    if sample['Lane'] in lanes:
                        project_runstats_sample = [d for d in project_runstats if d['SampleName'] == sample['SampleName'] and d['Lane'] == sample['Lane'] and d['ExpectedSequence'] == sample['I1']+sample['I2']]
                        sample['sub_demux_count'] = sub_demux
                        sample['PercentMismatch'] = project_runstats_sample[0]['PercentMismatch']
                        sample['PercentQ30'] = project_runstats_sample[0]['PercentQ30']
                        sample['PercentQ40'] = project_runstats_sample[0]['PercentQ40']
                        sample['QualityScoreMean'] = project_runstats_sample[0]['QualityScoreMean']
                        aggregated_assigned_indexes.append(sample)
            else:
                logger.warning(f"No IndexAssignment.csv file found for sub-demultiplexing {sub_demux}.")
        # Remove redundant rows for PhiX
        aggregated_assigned_indexes_filtered = []
        unique_phiX_combination = set()
        for sample in aggregated_assigned_indexes:
            if sample['SampleName'] == 'PhiX':
                combination = (sample['I1'], sample['I2'], sample['Lane'])
                if combination not in unique_phiX_combination:
                    aggregated_assigned_indexes_filtered.append(sample)
                    unique_phiX_combination.add(combination)
            else:
                aggregated_assigned_indexes_filtered.append(sample)
        # Sort the list by Lane, SampleName and sub_demux_count
        aggregated_assigned_indexes_filtered_sorted = sorted(aggregated_assigned_indexes_filtered, key=lambda x: (x['Lane'], x['SampleName'], x['sub_demux_count']))
        # Fix new sample number based on SampleName and Lane
        sample_count = 0
        previous_samplename_lane = ('NA', 'NA')
        for sample in aggregated_assigned_indexes_filtered_sorted:
            if (sample['SampleName'], sample['Lane']) != previous_samplename_lane:
                sample_count += 1
                previous_samplename_lane = (sample['SampleName'], sample['Lane'])
            sample['SampleNumber'] = sample_count
        # Write to a new UnassignedSequences.csv file under demux_dir
        aggregated_assigned_indexes_csv = os.path.join(self.run_dir, self.demux_dir, "IndexAssignment.csv")
        write_to_csv(aggregated_assigned_indexes_filtered_sorted, aggregated_assigned_indexes_csv)


    # Aggregate stats in UnassignedSequences.csv
    def aggregate_stats_unassigned(self, demux_runmanifest):
        aggregated_unassigned_indexes = []
        lanes = sorted(list(set(sample['Lane'] for sample in demux_runmanifest)))
        for lane in lanes:
            sub_demux_index_lens = set()
            for sample in demux_runmanifest:
                if sample['Lane'] == lane:
                    sub_demux_index_lens.add((sample['sub_demux_count'], (len(sample.get("Index1", "")), len(sample.get("Index2", "")))))
            # List of sub-demux with a decreasing order of index lengths
            sub_demux_list = [x[0] for x in sorted(sub_demux_index_lens, key=lambda x: sum(x[1]), reverse=True)]
            sub_demux_with_max_index_lens = sub_demux_list[0]
            # Start with the unassigned list with the longest index
            max_unassigned_csv = os.path.join(self.run_dir, f"Demultiplexing_{sub_demux_with_max_index_lens}", "UnassignedSequences.csv")
            if os.path.exists(max_unassigned_csv):
                with open(max_unassigned_csv, 'r') as max_unassigned_file:
                    reader = csv.DictReader(max_unassigned_file)
                    max_unassigned_indexes = [row for row in reader]
            else:
                logger.warning(f"No UnassignedSequences.csv file found for sub-demultiplexing {sub_demux_with_max_index_lens}.")
                break
            # Filter by lane
            max_unassigned_indexes = [idx for idx in max_unassigned_indexes if idx["Lane"] == lane]
            # Complicated case with multiple demuxes. Take the full list if there is only one sub-demux otherwise
            if len(sub_demux_list) > 1:
                # Order: from longer to shorter indexes
                sub_demux_with_shorter_index_lens = sub_demux_list[1:]
                for sub_demux in sub_demux_with_shorter_index_lens:
                    unassigned_csv = os.path.join(self.run_dir, f"Demultiplexing_{sub_demux}", "UnassignedSequences.csv")
                    if os.path.exists(unassigned_csv):
                        with open(unassigned_csv, 'r') as unassigned_file:
                            reader = csv.DictReader(unassigned_file)
                            unassigned_indexes = [row for row in reader]
                    else:
                        logger.warning(f"No UnassignedSequences.csv file found for sub-demultiplexing {sub_demux}.")
                        continue
                    # Filter by lane
                    unassigned_indexes = [unassigned_index for unassigned_index in unassigned_indexes if unassigned_index["Lane"] == lane]
                    # Remove overlapped indexes from the list of max_unassigned_indexes
                    idx1_overlapped_len = min([demux_lens_pair[1] for demux_lens_pair in sub_demux_index_lens if demux_lens_pair[0] == sub_demux][0][0],
                                              [demux_lens_pair[1] for demux_lens_pair in sub_demux_index_lens if demux_lens_pair[0] == sub_demux_with_max_index_lens][0][0])
                    idx2_overlapped_len = min([demux_lens_pair[1] for demux_lens_pair in sub_demux_index_lens if demux_lens_pair[0] == sub_demux][0][1],
                                              [demux_lens_pair[1] for demux_lens_pair in sub_demux_index_lens if demux_lens_pair[0] == sub_demux_with_max_index_lens][0][1])
                    for unassigned_index in unassigned_indexes:
                        idx1_overlapped_seq = unassigned_index['I1'][:idx1_overlapped_len]
                        idx2_overlapped_seq = unassigned_index['I2'][:idx2_overlapped_len]
                        # Remove the overlapped record from the max_unassigned_indexes list
                        max_unassigned_indexes = [max_unassigned_index for max_unassigned_index in max_unassigned_indexes if not (max_unassigned_index['I1'][:idx1_overlapped_len] == idx1_overlapped_seq and max_unassigned_index['I2'][:idx2_overlapped_len] == idx2_overlapped_seq)]
            # Append to the aggregated_unassigned_indexes list
            aggregated_unassigned_indexes += max_unassigned_indexes
        # Sort aggregated_unassigned_indexes list first by lane and then by Count in the decreasing order
        aggregated_unassigned_indexes = sorted(aggregated_unassigned_indexes, key=lambda x: (x['Lane'], -int(x['Count'])))
        # Write to a new UnassignedSequences.csv file under demux_dir
        aggregated_unassigned_csv = os.path.join(self.run_dir, self.demux_dir, "UnassignedSequences.csv")
        write_to_csv(aggregated_unassigned_indexes, aggregated_unassigned_csv)


    # Aggregate demux results
    def aggregate_demux_results(self, demux_results_dirs):
        # Ensure the destination directory exists
        if not os.path.exists(os.path.join(self.run_dir, self.demux_dir)):
            os.makedirs(os.path.join(self.run_dir, self.demux_dir))
        # Clear all content under dest_dir
        clear_dir(os.path.join(self.run_dir, self.demux_dir))
        demux_runmanifest = collect_demux_runmanifest(demux_results_dirs)
        # Aggregate the output FastQ files of samples from multiple demux
        aggregate_sample_fastq(demux_runmanifest)
        # Symplink the output FastQ files of undet only if a lane does not have multiple demux
        aggregate_undet_fastq(demux_runmanifest)
        # Aggregate stats in IndexAssignment.csv
        aggregate_stats_assigned(demux_runmanifest)
        # Aggregate stats in UnassignedSequences.csv
        aggregate_stats_unassigned(demux_runmanifest)

=======
            data_dirs = [
                f.path
                for f in os.scandir(os.path.join(demux_dir, "Samples"))
                if f.is_dir()
            ]
        for data_dir in data_dirs:
            if not "PhiX" in data_dir in data_dir:
                shutil.move(data_dir, self.demux_dir)
>>>>>>> 23e9b640

    def upload_demux_results_to_statusdb(self):
        doc_obj = self.db.get_db_entry(self.NGI_run_id)
        index_assignement_file = os.path.join(
            self.run_dir, "Demultiplexing", "IndexAssignment.csv"
        )
        with open(index_assignement_file) as index_file:
            reader = csv.DictReader(index_file)
            index_assignments = [row for row in reader]
        unassigned_sequences_file = os.path.join(
            self.run_dir, "Demultiplexing", "UnassignedSequences.csv"
        )
        with open(unassigned_sequences_file) as unassigned_file:
            reader = csv.DictReader(unassigned_file)
            unassigned_sequences = [row for row in reader]
        dirs = os.scandir("Demultiplexing")
        project_dirs = []
        for directory in dirs:
            if os.path.isdir(directory.path) and "Unassigned" not in directory.path:
                project_dirs.append(directory.path)
        for project_dir in project_dirs:  # TODO: remove this block when q30 is added to IndexAssignment.csv by Element
            run_stats_file = glob.glob(os.path.join(project_dir, "*_RunStats.json"))
            with open(run_stats_file) as stats_json:
                project_sample_stats_raw = json.load(stats_json)
            collected_sample_stats = {}
            for sample_stats in project_sample_stats_raw["SampleStats"]:
                sample_name = sample_stats["SampleName"]
                percent_q30 = sample_stats["PercentQ30"]
                quality_score_mean = sample_stats["QualityScoreMean"]
                percent_mismatch = sample_stats["PercentMismatch"]
                collected_sample_stats[sample_name] = {
                    "PercentQ30": percent_q30,
                    "QualityScoreMean": quality_score_mean,
                    "PercentMismatch": percent_mismatch,
                }
            for assignment in index_assignments:
                sample = assignment.get("SampleName")
                if sample != "PhiX":
                    sample_stats_to_add = collected_sample_stats.get(sample)
                    assignment["PercentQ30"] = sample_stats_to_add.get("PercentQ30")
                    assignment["QualityScoreMean"] = sample_stats_to_add.get(
                        "QualityScoreMean"
                    )
                    assignment["PercentMismatch"] = sample_stats_to_add.get(
                        "PercentMismatch"
                    )
        demultiplex_stats = {
            "Demultiplex_Stats": {
                "Index_Assignment": index_assignments,
                "Unassigned_Sequences": unassigned_sequences,
            }
        }
        doc_obj["Aviti"] = demultiplex_stats
        self.db.upload_to_statusdb(doc_obj)

    def sync_metadata(self):
        # TODO: copy metadata from demuxed run to ngi-nas-ns
        pass

    def make_transfer_indicator(self):
        transfer_indicator = os.path.join(self.run_dir, ".rsync_ongoing")
        Path(transfer_indicator).touch()

    def transfer(self):
        transfer_details = (
            self.CONFIG.get("element_analysis").get("transfer_details")
        )  # TODO: Add section to taca.yaml
        command = (
            "rsync"
            + " -rLav"
            + f" --chown={transfer_details.get('owner')}"
            + f" --chmod={transfer_details.get('permissions')}"
            + " --exclude BaseCalls"  # TODO: check that we actually want to exclude these
            + " --exclude Alignment"
            + f" {self.run_dir}"
            + f" {transfer_details.get('user')}@{transfer_details.get('host')}:/aviti"
            + f"; echo $? > {os.path.join(self.run_dir, ".rsync_exit_status")}"
        )  # TODO: any other options?
        try:
            p_handle = subprocess.Popen(command, stdout=subprocess.PIPE, shell=True)
            logger.info(
                "Transfer to analysis cluster "
                f"started for run {self} on {datetime.now()}"
            )
        except subprocess.CalledProcessError:
            logger.warning(
                "An error occurred while starting transfer to analysis cluster "
                f"for {self} on {datetime.now()}."
            )
        return

    def remove_transfer_indicator(self):
        transfer_indicator = os.path.join(self.run_dir, '.rsync_ongoing')
        Path(transfer_indicator).unlink()

    def update_transfer_log(self):
        """Update transfer log with run id and date."""
        try:
            with open(self.transfer_file, "a") as f:
                tsv_writer = csv.writer(f, delimiter="\t")
                tsv_writer.writerow([self.NGI_run_id, str(datetime.now())])
        except OSError:
            msg = f"{self}: Could not update the transfer logfile {self.transfer_file}"
            logger.error(msg)
            raise OSError(msg)

    def archive(self):
        """Move directory to nosync."""
        src = self.run_dir
        dst = os.path.join(self.run_dir, os.pardir, "nosync")
        shutil.move(src, dst)
        self.run_dir = <|MERGE_RESOLUTION|>--- conflicted
+++ resolved
@@ -410,10 +410,6 @@
                     f"{self} on {datetime.now()}."
                 )
         return
-<<<<<<< HEAD
-
-=======
->>>>>>> 23e9b640
 
     def get_transfer_status(self):
         if (
@@ -506,7 +502,6 @@
     def collect_demux_runmanifest(self, demux_results_dirs):
         demux_runmanifest = []
         for demux_dir in demux_results_dirs:
-<<<<<<< HEAD
             sub_demux_count = os.path.basename(demux_dir).split('_')[1]
             with open(os.path.join(self.run_dir, demux_dir, 'RunManifest.csv'), 'r') as file:
                 lines = file.readlines()
@@ -747,17 +742,6 @@
         # Aggregate stats in UnassignedSequences.csv
         aggregate_stats_unassigned(demux_runmanifest)
 
-=======
-            data_dirs = [
-                f.path
-                for f in os.scandir(os.path.join(demux_dir, "Samples"))
-                if f.is_dir()
-            ]
-        for data_dir in data_dirs:
-            if not "PhiX" in data_dir in data_dir:
-                shutil.move(data_dir, self.demux_dir)
->>>>>>> 23e9b640
-
     def upload_demux_results_to_statusdb(self):
         doc_obj = self.db.get_db_entry(self.NGI_run_id)
         index_assignement_file = os.path.join(
