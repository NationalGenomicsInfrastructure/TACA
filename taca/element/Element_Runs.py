import json
import logging
import os
from datetime import datetime

from taca.utils import misc
from taca.utils.filesystem import chdir

logger = logging.getLogger(__name__)


class Run:
    """Defines an Element run"""

    def __init__(self, run_dir, configuration):
        if not os.path.exists(run_dir):
            raise RuntimeError(f"Could not locate run directory {run_dir}")
        self.run_dir = os.path.abspath(run_dir)
        self.CONFIG = configuration
        self.demux_dir = os.path.join(self.run_dir, "Demultiplexing")
        self.final_sequencing_file = os.path.join(self.run_dir, "RunUploaded.json")
        self.demux_stats_file = os.path.join(
            self.demux_dir, "RunStats.json"
        )  # TODO: How to handle SideA/SideB?
        self.run_manifest_file = os.path.join(self.run_dir, "RunManifest.csv")

    def check_sequencing_status(self):
        if os.path.exists(self.final_sequencing_file):
            with open(self.final_sequencing_file) as json_file:
                sequencing_outcome = json.load(json_file).get("outcome")
            if sequencing_outcome != "OutcomeCompleted":
                return False
            else:
                return True
        else:
            return False

    def get_demultiplexing_status(self):
        if not os.path.exists(self.demux_dir):
            return "not started"
        elif os.path.exists(self.demux_dir) and not os.path.isfile(
            self.demux_stats_file
        ):
            return "ongoing"
        elif os.path.exists(self.demux_dir) and os.path.isfile(self.demux_stats_file):
            return "finished"

    def manifest_exists(self):
        return os.path.isfile(self.run_manifest_file)
<<<<<<< HEAD
    
    def get_sample_info(self):
        sample_info = {} #TODO: populate 
        return sample_info
    
    def get_sample_types(self, sample_info):
        sample_types = () #TODO: populate 
        return sample_types
    
    def make_manifest(self, sample_info, sample_type):
        #TODO: make a manifest for a sample_type based on sample_info
        return
     
=======

>>>>>>> b63cd4d6
    def generate_demux_command(self):
        command = [
            self.CONFIG.get(self.software)[
                "bin"
            ],  # TODO add path to bases2fastq executable to config
            self.run_dir,
            self.demux_dir,  # TODO: how to handle SideA/SideB?
            "-p 12",
        ]
        return command

    def start_demux(self):
        with chdir(self.run_dir):
            cmd = self.generate_demux_command()
            misc.call_external_command_detached(
                cmd, with_log_files=True, prefix="demux_"
            )
            logger.info(
                "Bases2Fastq conversion and demultiplexing "
                f"started for run {os.path.basename(self.run_dir)} on {datetime.now()}"
            )

    def is_transferred(self, transfer_file):
        #TODO: return true if run in transfer log, else false
        pass
    
    def transfer_ongoing(self):
        #TODO: return true if hidden transfer file marker exists, else false
        pass
    
    def sync_metadata(self):
        #TODO: copy metadata from demuxed run to ngi-nas-ns
        pass
    
    def make_transfer_indicator(self):
        #TODO: touch a hidden file in the run directory
        pass
    
    def transfer(self):
        #TODO: rsync run to analysis cluster
        pass
    
    def remove_transfer_indicator(self):
        #TODO: remove hidden file in run directory
        pass
    
    def update_transfer_log(self, transfer_file):
        #TODO: update the transfer log
        pass
    
    def archive(self):
        #TODO: move run dir to nosync
        pass

    def parse_rundir(self):
        pass<|MERGE_RESOLUTION|>--- conflicted
+++ resolved
@@ -47,7 +47,6 @@
 
     def manifest_exists(self):
         return os.path.isfile(self.run_manifest_file)
-<<<<<<< HEAD
     
     def get_sample_info(self):
         sample_info = {} #TODO: populate 
@@ -61,9 +60,6 @@
         #TODO: make a manifest for a sample_type based on sample_info
         return
      
-=======
-
->>>>>>> b63cd4d6
     def generate_demux_command(self):
         command = [
             self.CONFIG.get(self.software)[
