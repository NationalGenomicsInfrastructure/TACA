--- conflicted
+++ resolved
@@ -11,45 +11,28 @@
 # Illumina analysis subcommands
 @analysis.command()
 @click.option('-r', '--run', type=click.Path(exists=True), default=None,
-<<<<<<< HEAD
 				 help='Demultiplex only a particular run')
 @click.option('--force', is_flag=True, help='If specified, always tranfers the runs, even if they fail QC. Mail is sent anyway' )
 
 def demultiplex(run, force):
-	""" Demultiplex and transfer all runs present in the data directories
-	"""
+	"""Demultiplex and transfer all runs present in the data directories."""
 	analysis.run_preprocessing(run, force_trasfer=force)
-=======
-              help='Demultiplex only a particular run')
-@click.option('--force', is_flag=True, help='If specified tranfers always the runs, despite they fail QC. Mail is sent anyway' )
-
-def demultiplex(run, force):
-    """Demultiplex all runs present in the data directories."""
-    an.run_preprocessing(run, force_trasfer=force)
->>>>>>> 726dc48d
 
 @analysis.command()
 @click.option('--runfolder-project', is_flag=False, help='Project ID for runfolder transfer')
 @click.argument('rundir')
 
-<<<<<<< HEAD
-def transfer(rundir, analysis, runfolder_project):
-    """ Transfer the run without qc"""
-    if not runfolder_project:
-        analysis.transfer_run(rundir, analysis=analysis)
-=======
 def transfer(rundir, runfolder_project):
     """Transfers the run without qc."""
     if not runfolder_project:
-        an.transfer_run(rundir)
->>>>>>> 726dc48d
+        analysis.transfer_run(rundir)
     else:
         analysis.transfer_runfolder(rundir, pid=runfolder_project)
 
 @analysis.command()
 @click.argument('rundir')
 def updatedb(rundir):
-    """ Save the run to statusdb"""
+    """Save the run to statusdb."""
     analysis.upload_to_statusdb(rundir)
 
 # Nanopore analysis subcommans
@@ -58,5 +41,5 @@
               help='Demultiplex only a particular run')
 
 def demultiplex_nanopore(run):
-    """ Basecall, demultiplex and transfer all runs present in the data directories"""
+    """Basecall, demultiplex and transfer all runs present in the data directories."""
     analysis_nanopore.run_preprocessing(run)