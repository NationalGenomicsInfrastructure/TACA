""" 
Analysis methods for TACA 
"""
import glob
import logging
import os

from taca.illumina.HiSeqX_Runs import HiSeqX_Run
from taca.illumina.HiSeq_Runs import HiSeq_Run
from taca.illumina.MiSeq_Runs import MiSeq_Run
from taca.illumina.NextSeq_Runs import NextSeq_Run
from taca.utils.config import CONFIG

import flowcell_parser.db as fcpdb
from flowcell_parser.classes import RunParametersParser

logger = logging.getLogger(__name__)

def get_runObj(run):
    """ Tries to read runParameters.xml to parse the type of sequencer
        and then return the respective Run object (MiSeq, HiSeq..)
        :param run: run name identifier
        :type run: string
        :rtype: Object
        :returns: returns the sequencer type object, 
        None if the sequencer type is unknown of there was an error
    """
    
    if os.path.exists(os.path.join(run, 'runParameters.xml')):
        run_parameters_file = "runParameters.xml"
    elif os.path.exists(os.path.join(run, 'RunParameters.xml')):
        run_parameters_file = "RunParameters.xml"
    else:
        logger.error("Cannot find RunParameters.xml or runParameters.xml in the run folder")
        return
                    
    rppath = os.path.join(run, run_parameters_file)
    try:
        rp = RunParametersParser(os.path.join(run, run_parameters_file))
    except OSError:
        logger.warn("Cannot find the r|RunParameters.xml file at {}. " 
                    "This is quite unexpected. please archive the run {} manually".format(rppath, run))
    else:
        # This information about the run type (with HiSeq2.5 applicationaName does not work anymore, 
        # but as for a long time we will have instruments not updated I need to find out something that works
        try:
            # Works for recent control software
            runtype = rp.data['RunParameters']["Setup"]["Flowcell"]
        except KeyError:
            # Use this as second resource but print a warning in the logs
            logger.warn("Parsing runParameters to fecth instrument type, "
                        "not found Flowcell information in it. Using ApplicaiotnName")
            # here makes sense to use get with default value "" -> 
            # so that it doesn't raise an exception in the next lines 
            # (in case ApplicationName is not found, get returns None)
            runtype = rp.data['RunParameters']["Setup"].get("ApplicationName", "") 

        if "HiSeq X" in runtype:
            return HiSeqX_Run(run, CONFIG["analysis"]["HiSeqX"])
        elif "HiSeq" in runtype or "TruSeq" in runtype:
            return HiSeq_Run(run, CONFIG["analysis"]["HiSeq"])
        elif "MiSeq" in runtype:
            return MiSeq_Run(run, CONFIG["analysis"]["MiSeq"])
        elif "NextSeq" in runtype:
            return NextSeq_Run(run, CONFIG["analysis"]["NextSeq"])
        else:
            logger.warn("Unrecognized run type {}, cannot archive the run {}. " 
                        "Someone as likely bought a new sequencer without telling "
                        "it to the bioinfo team".format(runtype, run))
    # Jose : not necessary as the function will return None at this point but
    # just for being explicit 
    return None

def upload_to_statusdb(run_dir):
    """ Function to upload run_dir informations to statusDB directly from click interface
        :param run_dir: run name identifier
        :type run: string
        :rtype: None
    """
    runObj = get_runObj(run_dir)   
    if runObj:
        # Jose : runObj can be None
        # Make the actual upload   
        _upload_to_statusdb(runObj)

def _upload_to_statusdb(run):
    """ Triggers the upload to statusdb using the dependency flowcell_parser
        :param Run run: the object run
    """
    couch = fcpdb.setupServer(CONFIG)
    db = couch[CONFIG['statusdb']['xten_db']]
    parser = run.runParserObj
    # Check if I have NoIndex lanes
    # Jose : This could be refactored and some checks for key exceptions should be added
    for element in parser.obj['samplesheet_csv']:
        if 'NoIndex' in element['index'] or not element['index']: # NoIndex in the case of HiSeq, empty in the case of HiSeqX
            lane = element['Lane'] # this is a lane with NoIndex
            # in this case PF Cluster is the number of undetermined reads
            try:
                PFclusters = parser.obj['Undetermined'][lane]['unknown']
            except KeyError:
                logger.error("While taking extra care of lane {} of NoIndex type " \
                             "I found out that not all values were available".format(lane))
                continue
            # In Lanes_stats fix the lane yield
            parser.obj['illumina']['Demultiplex_Stats']['Lanes_stats'][int(lane) - 1]['PF Clusters'] = str(PFclusters)
            # Now fix Barcode lane stats
            updated = 0 # Check that only one update is made
            for sample in parser.obj['illumina']['Demultiplex_Stats']['Barcode_lane_statistics']:
                if lane in sample['Lane']:
                    updated +=1
                    sample['PF Clusters'] = str(PFclusters)
            if updated != 1:
                logger.error("While taking extra care of lane {} of NoIndex type " 
                             "I updated more than once the barcode_lane. " 
                             "This is too much to continue so I will fail.".format(lane))
                os.sys.exit()
            # If I am here it means I changed the HTML representation to something 
            # else to accomodate the wired things we do
            # someone told me that in such cases it is better to put a place holder for this
            parser.obj['illumina']['Demultiplex_Stats']['NotOriginal'] = "True"
    fcpdb.update_doc( db , parser.obj, over_write_db_entry=True)

def run_preprocessing(run, force_trasfer=True, statusdb=True):
    """ Run demultiplexing in all data directories
        :param str run: Process a particular run instead of looking for runs
        :param bool force_tranfer: if set to True the FC is transferred also if fails QC
        :param bool statusdb: True if we want to upload info to statusdb
    """
    def _process(run, force_trasfer):
        """ Process a run/flowcell and transfer to analysis server
            :param taca.illumina.Run run: Run to be processed and transferred
        """
        logger.info('Checking run {}'.format(run.id))
        t_file = os.path.join(CONFIG['analysis']['status_dir'], 'transfer.tsv')
        if run.is_transferred(t_file):
            # In this case I am either processing a run that is in transfer 
            # or that has been already transferred. Do nothing.
            # time to time this situation is due to runs that are copied back from NAS after a reboot. 
            # This check avoid failures
            logger.info('Run {} already transferred to analysis server, skipping it'.format(run.id))
            return
        
        if run.get_run_status() == 'SEQUENCING':
            # Check status files and say i.e Run in second read, maybe something
            # even more specific like cycle or something
            logger.info('Run {} is not finished yet'.format(run.id))
        elif run.get_run_status() == 'TO_START':
            if run.get_run_type() == 'NON-NGI-RUN':
                # For now MiSeq specific case. Process only NGI-run, skip all the others (PhD student runs)
                logger.warn("sRun {} marked as {}, "
                            "TACA will skip this and move the run to "
                            "no-sync directory".format(run.id, run.get_run_type()))
                if 'storage' in CONFIG:
                    run.archive_run(CONFIG['storage']['archive_dirs'][run.sequencer_type])
                return 
            # Otherwise it is fine, process it
            logger.info(("Starting BCL to FASTQ conversion and demultiplexing for run {}".format(run.id)))
            run.demultiplex_run()
        elif run.get_run_status() == 'IN_PROGRESS':
            logger.info(("BCL conversion and demultiplexing process in "
                         "progress for run {}, skipping it".format(run.id)))
            # In the case of Xten returns, in future have a look to Cycles.txt
            # in the case of HiSeq check that partial demux are done and performs aggregation if this is the case
            run.check_run_status()

        # previous elif might change the status to COMPLETED (in HiSeq), therefore to avoid skipping
        # a cycle take the last if out of the elif
        if run.get_run_status() == 'COMPLETED':
            logger.info(("Preprocessing of run {} is finished, transferring it".format(run.id)))
            # In the case of of HiSeq this function computes undetermined indexes for NoIndex lanes
            if not run.compute_undetermined():
                return
            # Otherwise I can proceed to QC
            # Check the run QC
            run_QC_status = run.check_QC()
            if run_QC_status:
                # Store QC results in appropriate file and mail user if failed
                qc_file = os.path.join(CONFIG['analysis']['status_dir'], 'qc.tsv')
                # This method is implemented in Runs
                run.post_qc(qc_file, run_QC_status, log_file=CONFIG['log']['file'], 
                            rcp=CONFIG['mail']['recipients'])
            # Upload to statusDB if applies
            if 'statusdb' in CONFIG:
                _upload_to_statusdb(run)
<<<<<<< HEAD

            # Copy demultiplex stats file to shared file system for LIMS purpose
            if 'mfs_path' in CONFIG:
                try:
                    mfs_dest = os.path.join(CONFIG['mfs_path'],
                                        "{}_data".format(_run_type(run.run_dir).lower()),run.id)
                    logger.info('Copying demultiplex stats for run {} to {}'.format(run.id, mfs_dest))
                    if not os.path.exists(mfs_dest):
                        os.mkdir(mfs_dest)
                    demulti_stat_src = os.path.join(run.run_dir, run.demux_dir, 'Reports',
                                                    'html', run.flowcell_id, 'all', 'all', 'all', 'laneBarcode.html')
                    copyfile(demulti_stat_src, os.path.join(mfs_dest, 'laneBarcode.html'))
                except:
                    logger.warn('Could not copy demultiplex stat file for run {}'.format(run.id))

=======
>>>>>>> c6cd2e0a
            # Transfer to analysis if applies
            if run.transfer_to_analysis_server:
                logger.info('Transferring run {} to {} into {}'
                            .format(run.id,
                                    run.CONFIG['analysis_server']['host'],
                                    run.CONFIG['analysis_server']['sync']['data_archive']))
                run.transfer_run(t_file,  False) # Do not trigger analysis
            # Archive run if applies
            if 'finished_dir' in CONFIG['analysis']:
                run.archive_run(CONFIG['analysis']['finished_dir'])
<<<<<<< HEAD

=======
>>>>>>> c6cd2e0a
    if run:
        # Needs to guess what run type I have (HiSeq, MiSeq, HiSeqX, NextSeq)
        runObj = get_runObj(run)
        if not runObj:
            raise RuntimeError("Unrecognized instrument type")
        _process(runObj, force_trasfer)
    else:
        data_dirs = CONFIG.get('analysis').get('data_dirs')
        for data_dir in data_dirs:
            runs = glob.glob(os.path.join(data_dir, '1*XX'))
            # Try MiSeq runs as well
            if not runs:
                runs = glob.glob(os.path.join(data_dir, '1*000000000*'))
            for _run in runs:
                runObj = get_runObj(_run)
                if not runObj:
                    raise RuntimeError("Unrecognized instrument type")
                _process(runObj, force_trasfer)



<|MERGE_RESOLUTION|>--- conflicted
+++ resolved
@@ -183,13 +183,12 @@
             # Upload to statusDB if applies
             if 'statusdb' in CONFIG:
                 _upload_to_statusdb(run)
-<<<<<<< HEAD
 
             # Copy demultiplex stats file to shared file system for LIMS purpose
             if 'mfs_path' in CONFIG:
                 try:
                     mfs_dest = os.path.join(CONFIG['mfs_path'],
-                                        "{}_data".format(_run_type(run.run_dir).lower()),run.id)
+                                        "{}_data".format(run.sequencer_type.lower()),run.id)
                     logger.info('Copying demultiplex stats for run {} to {}'.format(run.id, mfs_dest))
                     if not os.path.exists(mfs_dest):
                         os.mkdir(mfs_dest)
@@ -199,8 +198,6 @@
                 except:
                     logger.warn('Could not copy demultiplex stat file for run {}'.format(run.id))
 
-=======
->>>>>>> c6cd2e0a
             # Transfer to analysis if applies
             if run.transfer_to_analysis_server:
                 logger.info('Transferring run {} to {} into {}'
@@ -211,10 +208,7 @@
             # Archive run if applies
             if 'finished_dir' in CONFIG['analysis']:
                 run.archive_run(CONFIG['analysis']['finished_dir'])
-<<<<<<< HEAD
-
-=======
->>>>>>> c6cd2e0a
+
     if run:
         # Needs to guess what run type I have (HiSeq, MiSeq, HiSeqX, NextSeq)
         runObj = get_runObj(run)
