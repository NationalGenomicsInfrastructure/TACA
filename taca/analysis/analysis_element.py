--- conflicted
+++ resolved
@@ -35,7 +35,6 @@
             run.status = "sequencing"
             if run.status_changed:
                 run.update_statusdb()
-<<<<<<< HEAD
             return
 
         #### Demultiplexing status ####
@@ -43,20 +42,6 @@
         if demultiplexing_status == "not started":
             # Sequencing done. Start demux
             if run.manifest_exists():
-=======
-        elif (
-            sequencing_done and demultiplexing_status == "not started"
-        ):  # Sequencing done. Start demux
-            if (
-                not run.manifest_exists()
-            ):
-                logger.warning(
-                    f"Run manifest is missing for {run}, demultiplexing aborted"
-                )
-                # TODO: email operator warning
-                return
-            elif run.manifest_exists():
->>>>>>> 591e6339
                 os.mkdir(run.demux_dir)
                 run.copy_manifests()
                 run_manifests = glob.glob(
@@ -78,7 +63,6 @@
                     run.update_statusdb()
                 return
             else:
-                # TODO: this should check for the zip file in lims output location
                 logger.warning(
                     f"Run manifest is missing for {run}, demultiplexing aborted"
                 )
@@ -89,7 +73,6 @@
             if run.status_changed:
                 run.update_statusdb()
             return
-<<<<<<< HEAD
         elif demultiplexing_status != "finished":
             logger.warning(
                 f"Unknown demultiplexing status {demultiplexing_status} of run {run}. Please investigate"
@@ -127,26 +110,7 @@
                     run.update_statusdb()
                 run.archive()
                 run.status = "archived"
-=======
-        elif sequencing_done and demultiplexing_status == "finished":
-            transfer_status = run.get_transfer_status()
-            if transfer_status == "not started":
-                demux_results_dirs = glob.glob(
-                    os.path.join(run.run_dir, "Delmultiplexing*")
-                    )
-                if len(demux_results_dirs > 1):
-                    run.aggregate_demux_results(demux_results_dirs)
-                run.upload_demux_results_to_statusdb()
-                run.sync_metadata()
-                run.make_transfer_indicator()
-                run.status = "transferring"
-                if run.status_changed:
-                    run.update_statusdb()
-                    # TODO: Also update statusdb with a timestamp of when the transfer started
-                run.transfer()
-            elif transfer_status == "ongoing":
-                run.status = "transferring"
->>>>>>> 591e6339
+                
                 if run.status_changed:
                     run.update_statusdb()
             else:
