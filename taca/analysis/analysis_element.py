--- conflicted
+++ resolved
@@ -37,7 +37,6 @@
             # TODO: compare previous status with current status and update statusdb document if different
             return
         elif sequencing_done and demultiplexing_status == "not started":
-<<<<<<< HEAD
             if not run.manifest_exists():
                 #TODO: email operator warning
                 return
@@ -55,20 +54,10 @@
                     #TODO: warn that no samples were found in the run manifest
                     return
                 #TODO: compare previous status with current status and update statusdb document if different
-=======
-            if not run.manifest_exists():  # Assumes that we use the same manifest as for sequencing. TODO: demux settings need to be added to the original manifest by lims
-                # TODO: email operator that manifest is missing
-                return
-            # Start demux
-            run.start_demux()
-            # TODO: compare previous status with current status and update statusdb document if different
-            return
->>>>>>> b63cd4d6
         elif sequencing_done and demultiplexing_status == "ongoing":
             # TODO: compare previous status with current status and update statusdb document if different
             return
         elif sequencing_done and demultiplexing_status == "finished":
-<<<<<<< HEAD
             transfer_file = CONFIG.get('Element').get('Aviti').get('transfer_log')
             if not run.is_transferred(transfer_file) and not run.transfer_ongoing():
                 run.sync_metadata()
@@ -93,33 +82,12 @@
                 logger.warn("Unknown transfer status. Please investigate")
                 
             
-=======
-            # Sync metadata to ngi-data-ns
-            # check if run is transferred or transfer is ongoing
-            # if run has not been transferred and transfer is not ongoing
-            # make a hidden file to indicate that transfer has started
-            # compare previous status with current status and update statusdb document if different
-            # Also update statusdb with a timestamp of when the transfer started
-            # transfer run to miarka
-            # remove hidden file if transfer was successful
-            # Update transfer log
-            # update statusdb document
-            # archive run to nosync
-            # update statusdb document
-            # elif run is being transferred (hidden file exists)
-            # compare previous status with current status and update statusdb document if different
-            # return
-            # elif run is already transferred (in transfer log)
-            # compare previous status with current status and update statusdb document if different
-            # warn that transferred run has not been archived
-            pass
->>>>>>> b63cd4d6
 
     if given_run:
         run = Aviti_Run(
             run
         )  # TODO: Needs to change if more Element machines are aquired in the future
-        _process(runObj)
+        _process(run)
     else:
         data_dirs = CONFIG.get("element_analysis").get(
             "data_dirs"
