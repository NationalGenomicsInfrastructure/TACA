"""Analysis methods for sequencing runs produced by Element instruments."""

import glob
import logging
import os

from taca.element.Aviti_Runs import Aviti_Run
from taca.utils.config import CONFIG

logger = logging.getLogger(__name__)


def run_preprocessing(given_run):
    """Run demultiplexing in all data directories.

    :param str given_run: Process a particular run instead of looking for runs
    """

    def _process(run):
        """Process a run/flowcell and transfer to analysis server.

        :param taca.element.Run run: Run to be processed and transferred
        """
        try:
            run.parse_run_parameters()
        except FileNotFoundError:
            logger.warning(
                f"Cannot reliably set NGI_run_id for {run} due to missing RunParameters.json. Aborting run processing"
            )
            raise

        #### Sequencing status ####
        sequencing_done = run.check_sequencing_status()
        if not sequencing_done:  # Sequencing ongoing
            run.status = "sequencing"
            if run.status_changed:
                run.update_statusdb()
            return

        #### Demultiplexing status ####
        demultiplexing_status = run.get_demultiplexing_status()
        if demultiplexing_status == "not started":
            # Sequencing done. Start demux
            if run.manifest_exists():
                os.mkdir(run.demux_dir)
                run.copy_manifests()
                run_manifests = glob.glob(
                    os.path.join(
                        run.run_dir, "RunManifest_*.csv"
                    )  # TODO: is this filename right?
                )
                sub_demux_count = 0
                for run_manifest in run_manifests.sort():
                    demux_dir = f"Demultiplexing_{sub_demux_count}"
                    os.mkdir(demux_dir)
                    run.start_demux(run_manifest, demux_dir)
                    sub_demux_count += 1
                run.status = "demultiplexing"
                if run.status_changed:
                    run.update_statusdb()
                return
            else:
                logger.warning(
                    f"Run manifest is missing for {run}, demultiplexing aborted"
                )
                # TODO: email operator warning
                return
        elif demultiplexing_status == "ongoing":
            run.status = "demultiplexing"
            if run.status_changed:
                run.update_statusdb()
            return
<<<<<<< HEAD
        elif sequencing_done and demultiplexing_status == "finished":
            transfer_status = run.get_transfer_status()
            if transfer_status == "not started":
                demux_results_dirs = glob.glob(
                    os.path.join(run.run_dir, "Demultiplexing_*")
                    )
                run.aggregate_demux_results(demux_results_dirs)
                run.upload_demux_results_to_statusdb()
                run.sync_metadata()
                run.make_transfer_indicator()
                run.status = "transferring"
=======
        elif demultiplexing_status != "finished":
            logger.warning(
                f"Unknown demultiplexing status {demultiplexing_status} of run {run}. Please investigate"
            )
            return

        #### Transfer status ####
        transfer_status = run.get_transfer_status()
        if transfer_status == "not started":
            demux_results_dirs = glob.glob(
                os.path.join(run.run_dir, "Delmultiplexing*")
            )
            if len(demux_results_dirs) > 1:
                run.aggregate_demux_results(demux_results_dirs)
            run.sync_metadata()
            run.make_transfer_indicator()
            run.status = "transferring"
            if run.status_changed:
                run.update_statusdb()
                # TODO: Also update statusdb with a timestamp of when the transfer started
            run.transfer()
            return
        elif transfer_status == "ongoing":
            run.status = "transferring"
            if run.status_changed:
                run.update_statusdb()
            logger.info(f"{run} is being transferred. Skipping.") # TODO: fix formatting, currently prints "ElementRun(20240910_AV242106_B2403418431) is being transferred"
            return
        elif transfer_status == "rsync done":
            if run.rsync_successful():
                run.remove_transfer_indicator()
                run.update_transfer_log()
                run.status = "transferred"
>>>>>>> 23e9b640
                if run.status_changed:
                    run.update_statusdb()
                run.archive()
                run.status = "archived"
                
                if run.status_changed:
                    run.update_statusdb()
            else:
                run.status = "transfer failed"
                logger.warning(
                    f"An issue occurred while transfering {run} to the analysis cluster."
                )
                # TODO: email warning to operator
            return
        elif transfer_status == "unknown":
            logger.warning(
                f"The run {run} has already been transferred but has not been archived. Please investigate"
            )
            # TODO: email operator warning
            return
        else:
            # TODO Merge with the one above?
            logger.warning(
                f"Unknown transfer status {transfer_status} of run {run}. Please investigate"
            )
            return

    if given_run:
        run = Aviti_Run(given_run, CONFIG)
        # TODO: Needs to change if more types of Element machines are aquired in the future

        _process(run)
    else:
        data_dirs = CONFIG.get("element_analysis").get(
            "data_dirs"
        )  # TODO: add to config
        for data_dir in data_dirs:  # TODO: make sure to look in both side A and B
            # Run folder looks like DATE_*_*_*, the last section is the FC name.
            runs = glob.glob(
                os.path.join(data_dir, "[1-9]*_*_*_*")
            )  # TODO: adapt to aviti format
            for run in runs:
                runObj = Aviti_Run(run, CONFIG)
                try:
                    _process(runObj)
                except:  # TODO: chatch error message and print it
                    # This function might throw and exception,
                    # it is better to continue processing other runs
                    logger.warning(f"There was an error processing the run {run}")
                    # TODO: Think about how to avoid silent errors (email?)
                    pass<|MERGE_RESOLUTION|>--- conflicted
+++ resolved
@@ -70,19 +70,7 @@
             if run.status_changed:
                 run.update_statusdb()
             return
-<<<<<<< HEAD
-        elif sequencing_done and demultiplexing_status == "finished":
-            transfer_status = run.get_transfer_status()
-            if transfer_status == "not started":
-                demux_results_dirs = glob.glob(
-                    os.path.join(run.run_dir, "Demultiplexing_*")
-                    )
-                run.aggregate_demux_results(demux_results_dirs)
-                run.upload_demux_results_to_statusdb()
-                run.sync_metadata()
-                run.make_transfer_indicator()
-                run.status = "transferring"
-=======
+          
         elif demultiplexing_status != "finished":
             logger.warning(
                 f"Unknown demultiplexing status {demultiplexing_status} of run {run}. Please investigate"
@@ -93,10 +81,10 @@
         transfer_status = run.get_transfer_status()
         if transfer_status == "not started":
             demux_results_dirs = glob.glob(
-                os.path.join(run.run_dir, "Delmultiplexing*")
+                os.path.join(run.run_dir, "Delmultiplexing_*")
             )
-            if len(demux_results_dirs) > 1:
-                run.aggregate_demux_results(demux_results_dirs)
+            run.aggregate_demux_results(demux_results_dirs)
+            run.upload_demux_results_to_statusdb()
             run.sync_metadata()
             run.make_transfer_indicator()
             run.status = "transferring"
@@ -116,7 +104,6 @@
                 run.remove_transfer_indicator()
                 run.update_transfer_log()
                 run.status = "transferred"
->>>>>>> 23e9b640
                 if run.status_changed:
                     run.update_statusdb()
                 run.archive()
