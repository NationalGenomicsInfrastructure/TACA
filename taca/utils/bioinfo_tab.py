--- conflicted
+++ resolved
@@ -163,12 +163,11 @@
                 "not found Flowcell information in it. Using ApplicationName")
         try:
             runtype = rp.data['RunParameters']["Setup"].get("ApplicationName", "")
-<<<<<<< HEAD
         except KeyError:
             logger.warn("Couldn't find 'Setup' or 'ApplicationName' could be Novaseq. Trying 'Application'")
             runtype = rp.data['RunParameters']['Application']
-=======
->>>>>>> 4c8f86b2
+
+    
 
     #Miseq case
     if "MiSeq" in runtype:
