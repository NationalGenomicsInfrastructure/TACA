import os
import glob
import re
import logging
import datetime

from taca.utils.config import CONFIG
from taca.utils import statusdb
from flowcell_parser.classes import SampleSheetParser, RunParametersParser
from collections import defaultdict, OrderedDict
from taca.utils.misc import send_mail

logger = logging.getLogger(__name__)


class Tree(defaultdict):
    """Constructor for a search tree."""
    def __init__(self, value=None):
        super(Tree, self).__init__(Tree)
        self.value = value


def collect_runs():
    """Update command."""
    found_runs=[]
    #Pattern explained:
    #Digits_(maybe ST-)AnythingLetterornumberNumber_Number_AorbLetterornumberordash
    rundir_re = re.compile('\d{6}_[ST-]*\w+\d+_\d+_[AB]?[A-Z0-9\-]+')
    for data_dir in CONFIG['bioinfo_tab']['data_dirs']:
        if os.path.exists(data_dir):
            potential_run_dirs = glob.glob(os.path.join(data_dir, '*'))
            for run_dir in potential_run_dirs:
                if rundir_re.match(os.path.basename(os.path.abspath(run_dir))) and os.path.isdir(run_dir):
                    found_runs.append(os.path.basename(run_dir))
                    logger.info('Working on {}'.format(run_dir))
                    #updates run status
                    update_statusdb(run_dir)
        nosync_data_dir = os.path.join(data_dir, 'nosync')
        potential_nosync_run_dirs = glob.glob(os.path.join(nosync_data_dir, '*'))
        #wades through nosync directories
        for run_dir in potential_nosync_run_dirs:
            if rundir_re.match(os.path.basename(os.path.abspath(run_dir))) and os.path.isdir(run_dir):
                #update the run status
                update_statusdb(run_dir)

def update_statusdb(run_dir):
    """Gets status for a project."""
    # Fetch individual fields
    project_info = get_ss_projects(run_dir)
    run_id = os.path.basename(os.path.abspath(run_dir))
    statusdb_conf = CONFIG.get('statusdb')
    couch_connection = statusdb.StatusdbSession(statusdb_conf).connection
    valueskey = datetime.datetime.now().isoformat()
    db = couch_connection['bioinfo_analysis']
    view = db.view('latest_data/sample_id')
    # Construction and sending of individual records, if samplesheet is incorrectly formatted the loop is skipped
    if not project_info == []:
        for flowcell in project_info:
            for lane in project_info[flowcell]:
                for sample in project_info[flowcell][lane]:
                    for project in project_info[flowcell][lane][sample]:
                        project_info[flowcell][lane][sample].value = get_status(run_dir)
                        sample_status = project_info[flowcell][lane][sample].value
                        obj = {'run_id': run_id, 'project_id': project,
                               'flowcell': flowcell, 'lane': lane,
                               'sample': sample, 'status': sample_status,
                               'values': {valueskey: {'user': 'taca',
                                                      'sample_status': sample_status}}}
                        # If entry exists, append to existing
                        # Special if case to handle lanes written as int, can be safely removed when old lanes
                        # is no longer stored as int
                        if len(view[[project, run_id, int(lane), sample]].rows) >= 1:
                            lane = int(lane)
                        if len(view[[project, run_id, lane, sample]].rows) >= 1:
                            remote_id = view[[project, run_id, lane, sample]].rows[0].id
                            lane = str(lane)
                            remote_doc = db[remote_id]['values']
                            remote_status = db[remote_id]['status']
                            # Only updates the listed statuses
                            if remote_status in ['New', 'ERROR', 'Sequencing', 'Demultiplexing'] and sample_status != remote_status:
                                # Appends old entry to new. Essentially merges the two
                                for k, v in remote_doc.items():
                                    obj['values'][k] = v
                                logger.info('Updating {} {} {} {} {} as {}'.format(run_id, project,
                                flowcell, lane, sample, sample_status))
<<<<<<< HEAD
                                #Sorts timestamps
                                obj['values'] = OrderedDict(sorted(obj['values'].items(), key=lambda k_v: k_v[0], reverse=True))
                                #Update record cluster
=======
                                # Sorts timestamps
                                obj['values'] = OrderedDict(sorted(obj['values'].iteritems(), key=lambda (k,v): k, reverse=True))
                                # Update record cluster
>>>>>>> f6b4574a
                                obj['_rev'] = db[remote_id].rev
                                obj['_id'] = remote_id
                                db.save(obj)
                        # Creates new entry
                        else:
                            logger.info('Creating {} {} {} {} {} as {}'.format(run_id, project,
                            flowcell, lane, sample, sample_status))
                            # Creates record
                            db.save(obj)
                        # Sets FC error flag
                        if not project_info[flowcell].value == None:
                            if (('Failed' in project_info[flowcell].value and 'Failed' not in sample_status)
                             or ('Failed' in sample_status and 'Failed' not in project_info[flowcell].value)):
                                project_info[flowcell].value = 'Ambiguous'
                            else:
                                project_info[flowcell].value = sample_status
            # Checks if a flowcell needs partial re-doing
            # Email error per flowcell
            if not project_info[flowcell].value == None:
                if 'Ambiguous' in project_info[flowcell].value:
                    error_emailer('failed_run', run_name)

def get_status(run_dir):
    """Gets status of a sample run, based on flowcell info (folder structure)."""
    # Default state, should never occur
    status = 'ERROR'
    run_name = os.path.basename(os.path.abspath(run_dir))
    xten_dmux_folder = os.path.join(run_dir, 'Demultiplexing')
    unaligned_folder = glob.glob(os.path.join(run_dir, 'Unaligned_*'))
    nosync_pattern = re.compile('nosync')

    # If we're in a nosync folder
    if nosync_pattern.search(run_dir):
        status = 'New'
    # If demux folder exist (or similar)
    elif (os.path.exists(xten_dmux_folder) or unaligned_folder):
        status = 'Demultiplexing'
    # If RTAcomplete doesn't exist
    elif not (os.path.exists(os.path.join(run_dir, 'RTAComplete.txt'))):
        status = 'Sequencing'
    return status

def get_ss_projects(run_dir):
    """Fetches project, FC, lane & sample (sample-run) status for a given folder."""
    proj_tree = Tree()
    lane_pattern = re.compile('^([1-8]{1,2})$')
    sample_proj_pattern = re.compile('^((P[0-9]{3,5})_[0-9]{3,5})')
    run_name = os.path.basename(os.path.abspath(run_dir))
    current_year = '20' + run_name[0:2]
    run_name_components = run_name.split('_')
    FCID = run_name_components[3][1:]
    newData = False
    miseq = False
    # FIXME: this check breaks if the system is case insensitive
    if os.path.exists(os.path.join(run_dir, 'runParameters.xml')):
        run_parameters_file = 'runParameters.xml'
    elif os.path.exists(os.path.join(run_dir, 'RunParameters.xml')):
        run_parameters_file = 'RunParameters.xml'
    else:
        logger.error('Cannot find RunParameters.xml or runParameters.xml in the run folder for run {}'.format(run_dir))
        return []
    rp = RunParametersParser(os.path.join(run_dir, run_parameters_file))
    try:
        runtype = rp.data['RunParameters']['Setup']['Flowcell']
    except KeyError:
        logger.warn('Parsing runParameters to fetch instrument type, '
                    'not found Flowcell information in it. Using ApplicationName')
        try:
            runtype = rp.data['RunParameters']['Setup'].get('ApplicationName', '')
        except KeyError:
            logger.warn("Couldn't find 'Setup' or 'ApplicationName' could be Novaseq. Trying 'Application'")
            runtype = rp.data['RunParameters']['Application']

    # Miseq case
    if 'MiSeq' in runtype:
        if os.path.exists(os.path.join(run_dir, 'Data', 'Intensities', 'BaseCalls', 'SampleSheet.csv')):
            FCID_samplesheet_origin = os.path.join(run_dir, 'Data', 'Intensities', 'BaseCalls', 'SampleSheet.csv')
        elif os.path.exists(os.path.join(run_dir, 'SampleSheet.csv')):
            FCID_samplesheet_origin = os.path.join(run_dir, 'SampleSheet.csv')
        else:
            logger.warn('No samplesheet found for {}'.format(run_dir))
        miseq = True
        lanes = str(1)
        # Pattern is a bit more rigid since we're no longer also checking for lanes
        sample_proj_pattern=re.compile('^((P[0-9]{3,5})_[0-9]{3,5})$')
        data = parse_samplesheet(FCID_samplesheet_origin, run_dir, is_miseq=True)
    # HiSeq X case
    elif 'HiSeq X' in runtype:
        FCID_samplesheet_origin = os.path.join(CONFIG['bioinfo_tab']['xten_samplesheets'],
                                    current_year, '{}.csv'.format(FCID))
        data = parse_samplesheet(FCID_samplesheet_origin, run_dir)
    # HiSeq 2500 case
    elif 'HiSeq' in runtype or 'TruSeq' in runtype:
        FCID_samplesheet_origin = os.path.join(CONFIG['bioinfo_tab']['hiseq_samplesheets'],
                                    current_year, '{}.csv'.format(FCID))
        data = parse_samplesheet(FCID_samplesheet_origin, run_dir)
    # NovaSeq 600 case
    elif 'NovaSeq' in runtype:
        FCID_samplesheet_origin = os.path.join(CONFIG['bioinfo_tab']['novaseq_samplesheets'],
                                    current_year, '{}.csv'.format(FCID))
        data = parse_samplesheet(FCID_samplesheet_origin, run_dir)
    # NextSeq Case
    elif 'NextSeq' in runtype:
        FCID_samplesheet_origin = os.path.join(CONFIG['bioinfo_tab']['nextseq_samplesheets'],
                                    current_year, '{}.csv'.format(FCID))
        data = parse_samplesheet(FCID_samplesheet_origin, run_dir)
    else:
        logger.warn('Cannot locate the samplesheet for run {}'.format(run_dir))
        return []

    # If samplesheet is empty, dont bother going through it
    if data == []:
            return data

    proj_n_sample = False
    lane = False
    for d in data:
        for v in d.values():
            # If sample is found
            if sample_proj_pattern.search(v):
                samples = sample_proj_pattern.search(v).group(1)
                # Project is also found
                projects = sample_proj_pattern.search(v).group(2)
                proj_n_sample = True

            # If a lane is found
            elif not miseq and lane_pattern.search(v):
                # In miseq case, FC only has 1 lane
                lanes = lane_pattern.search(v).group(1)
                lane = True

        # Populates structure
        if proj_n_sample and lane or proj_n_sample and miseq:
            proj_tree[FCID][lanes][samples][projects]
            proj_n_sample = False
            lane = False

    if list(proj_tree.keys()) == []:
        logger.info('INCORRECTLY FORMATTED SAMPLESHEET, CHECK {}'.format(run_name))
    return proj_tree

def parse_samplesheet(FCID_samplesheet_origin, run_dir, is_miseq=False):
    """Parses a samplesheet with SampleSheetParser
   :param FCID_samplesheet_origin sample sheet path
    """
    data = []
    try:
        ss_reader = SampleSheetParser(FCID_samplesheet_origin)
        data = ss_reader.data
    except:
        logger.warn('Cannot initialize SampleSheetParser for {}. Most likely due to poor comma separation'.format(run_dir))
        return []

    if is_miseq:
        if not 'Description' in ss_reader.header or not \
        ('Production' in ss_reader.header['Description'] or 'Application' in ss_reader.header['Description']):
            logger.warn('Run {} not labelled as production or application. Disregarding it.'.format(run_dir))
            # Skip this run
            return []
    return data

def error_emailer(flag, info):
    """Sends a custom error e-mail
    :param flag e-mail state
    :param info variable that describes the record in some way
    """
    recipients = CONFIG['mail']['recipients']

    # Failed_run: Samplesheet for a given project couldn't be found

    body = 'TACA has encountered an issue that might be worth investigating\n'
    body += 'The offending entry is: '
    body += info
    body += '\n\nSincerely, TACA'

    if (flag == 'no_samplesheet'):
        subject='ERROR, Samplesheet error'
    elif (flag == "failed_run"):
        subject='WARNING, Reinitialization of partially failed FC'
    elif (flag == 'weird_samplesheet'):
        subject='ERROR, Incorrectly formatted samplesheet'

    hour_now = datetime.datetime.now().hour
    if hour_now == 7 or hour_now == 12 or hour_now == 16:
        send_mail(subject, body, recipients)

def fail_run(runid, project):
    """Updates status of specified run or project-run to Failed."""
    statusdb_conf = CONFIG.get('statusdb')
    logger.info('Connecting to status db: {}:{}'.format(statusdb_conf.get('url'), statusdb_conf.get('port')))
    try:
<<<<<<< HEAD
        status_db = couchdb.Server(status_db_url)
    except Exception as e:
        logger.error("Can't connect to status_db: {}".format(status_db_url))
=======
        status_db = statusdb.StatusdbSession(statusdb_conf).connection
    except Exception, e:
        logger.error('Can not connect to status_db: http://{}:*****@{}:{}'.format(
            statusdb_conf.get('username'),
            statusdb_conf.get('url'),
            statusdb_conf.get('port')))
>>>>>>> f6b4574a
        logger.error(e)
        raise e
    bioinfo_db = status_db['bioinfo_analysis']
    if project is not None:
        view = bioinfo_db.view('full_doc/pj_run_to_doc')
        rows = view[[project, runid]].rows
        logger.info('Updating status of {} objects with flowcell_id: {} and project_id {}'.format(len(rows), runid, project))
    else:
        view = bioinfo_db.view('full_doc/run_id_to_doc')
        rows = view[[runid]].rows
        logger.info('Updating status of {} objects with flowcell_id: {}'.format(len(rows), runid))

    new_timestamp = datetime.datetime.now().isoformat()
    updated = 0
    for row in rows:
        if row.value['status'] != 'Failed':
            row.value['values'][new_timestamp] = {'sample_status' : 'Failed', 'user': 'taca'}
            row.value['status'] = 'Failed'
        try:
            bioinfo_db.save(row.value)
            updated += 1
        except Exception as e:
            logger.error('Cannot update object project-sample-run-lane: {}-{}-{}-{}'.format(row.value.get('project_id'), row.value.get('sample'), row.value.get('run_id'), row.value.get('lane')))
            logger.error(e)
            raise e
    logger.info('Successfully updated {} objects'.format(updated))<|MERGE_RESOLUTION|>--- conflicted
+++ resolved
@@ -83,15 +83,9 @@
                                     obj['values'][k] = v
                                 logger.info('Updating {} {} {} {} {} as {}'.format(run_id, project,
                                 flowcell, lane, sample, sample_status))
-<<<<<<< HEAD
                                 #Sorts timestamps
                                 obj['values'] = OrderedDict(sorted(obj['values'].items(), key=lambda k_v: k_v[0], reverse=True))
                                 #Update record cluster
-=======
-                                # Sorts timestamps
-                                obj['values'] = OrderedDict(sorted(obj['values'].iteritems(), key=lambda (k,v): k, reverse=True))
-                                # Update record cluster
->>>>>>> f6b4574a
                                 obj['_rev'] = db[remote_id].rev
                                 obj['_id'] = remote_id
                                 db.save(obj)
@@ -283,18 +277,12 @@
     statusdb_conf = CONFIG.get('statusdb')
     logger.info('Connecting to status db: {}:{}'.format(statusdb_conf.get('url'), statusdb_conf.get('port')))
     try:
-<<<<<<< HEAD
-        status_db = couchdb.Server(status_db_url)
+        status_db = statusdb.StatusdbSession(statusdb_conf).connection
     except Exception as e:
-        logger.error("Can't connect to status_db: {}".format(status_db_url))
-=======
-        status_db = statusdb.StatusdbSession(statusdb_conf).connection
-    except Exception, e:
         logger.error('Can not connect to status_db: http://{}:*****@{}:{}'.format(
             statusdb_conf.get('username'),
             statusdb_conf.get('url'),
             statusdb_conf.get('port')))
->>>>>>> f6b4574a
         logger.error(e)
         raise e
     bioinfo_db = status_db['bioinfo_analysis']
