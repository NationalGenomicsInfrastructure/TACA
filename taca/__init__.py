"""Main TACA module"""

<<<<<<< HEAD
__version__ = "1.5.11"
=======
__version__ = "1.5.12"
>>>>>>> 85cfcd22
<|MERGE_RESOLUTION|>--- conflicted
+++ resolved
@@ -1,7 +1,3 @@
 """Main TACA module"""
 
-<<<<<<< HEAD
-__version__ = "1.5.11"
-=======
-__version__ = "1.5.12"
->>>>>>> 85cfcd22
+__version__ = "1.5.13"