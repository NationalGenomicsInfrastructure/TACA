--- conflicted
+++ resolved
@@ -248,16 +248,8 @@
                         .format(run, str(days)))
     else:
         rta_file = os.path.join(run, 'RTAComplete.txt')
-<<<<<<< HEAD
-        if not os.path.exists(rta_file) and not force:
-            LOG.warn(("Run {} doesn't seem to be completed and --force option was "
-                      "not enabled, not archiving the run".format(run)))
-        if force or (os.path.exists(rta_file) and os.stat(rta_file).st_mtime < time.time() - (86400 * days)):
-            LOG.info("Compressing run {}".format(run))
-=======
         if os.stat(rta_file).st_mtime < time.time() - (86400 * days):
             logger.info("Compressing run {}".format(run))
->>>>>>> 0811ca53
             # Compress with pbzip2
             misc.call_external_command('tar --use-compress-program=pbzip2 -cf {run}.tar.bz2 {run}'.format(run=run))
             logger.info('Run {} successfully compressed! Removing from disk...'
@@ -266,12 +258,8 @@
             if not compress_only:
                 _send_to_swestore('{}.tar.bz2'.format(run), CONFIG.get('storage').get('irods').get('irodsHome'))
         else:
-<<<<<<< HEAD
-            LOG.info("Run {} is not completed or is not {} days old yet. Not archiving".format(run, str(days)))
-=======
             logger.info("Run {} is not {} days old yet. Not archiving"
                         .format(run, str(days)))
->>>>>>> 0811ca53
     os.remove("{}.archiving".format(run.split('.')[0]))
 
 
