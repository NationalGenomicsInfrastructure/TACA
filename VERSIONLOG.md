# TACA Version Log

<<<<<<< HEAD
## 20241118.1

Add automated cleanup to ONT transfer script.
=======
## 20241112.1

Add support for backing up Element Aviti data to PDC

## 20241108.1

Add exception handling for nonnumeric flowcell ids in bioinfo_tab
>>>>>>> 69784607

## 20241108.1

Add element instruments to bioinfo_tab

## 20241031.1

Fix extra postfix in sample names for BCL Convert

## 20241029.3

Fix missing settings for BCL Convert

## 20241029.2

Fix issue that index 2 is automatically converted to RC by BCL Convert

## 20241029.1

Fix small bug with Aviti transfer log

## 20241025.1

Add support for processing Element Aviti data

## 20241024.1

Fix TACA for handling 10X UMI cases by BCL Convert

## 20241016.1

Switch to tarball and skip compression

## 20241007.1

Update taca-ngi-pipeline repo URL in README

## 20240927.1

For re-demux: keep PDC archive date if exists

## 20240816.1

Update command used to run Anglerfish.

## 20240705.1

Add section header in samplesheet for run folder transfer

## 20240701.1

Improve CI for pipreqs check and pytest/codecov

## 20240617.1

Run mypy for entire repo regardless of depth.

## 20240527.1

Use run-specific name to find Anglerfish samplesheet.

## 20240523.1

Update server status to run on ngi-preproc

## 20240520.1

Fix erroneous name of pod5 output dir for ONT runs.

## 20240507.1

Broaden ONT transfer script's categorization of QC runs to either experiment dir or sample dir starting with "QC\_".

## 20240422.1

Refine GHA VERSIONLOG.md check to compare to merge-base, not branch-base.

## 20240410.1

Expand test coverage by starting and checking demultiplexing for a NovaSeqXPlus run.

## 20240321.1

Include project IDs in the run folder tarball

## 20240315.1

Fix cases that MiSeq samplesheet misses index or index2

## 20240304.1

- Make sure TACA can handle runs that generate NO sequencing data at all
- Refactor logic of control function to reduce complexity
- Introduce custom Exception for quiet skipping (waiting on) runs
- Improve documentation
- Minor polishing of test to pass

## 20240229.1

Increase test coverage to 20%.

## 20240209.1

Implement CodeCoverage in CI.

## 20240208.2

Implement CI testing and increase testing coverage.

## 20240208.1

Fix bug with isinstance clause

## 20240202.1

Use abspath for Anglerfish stderr path, make it possible to instantiate ONT run w/o specifying the type, add more info to the ONT db update subcommand.

## 20240201.1

Fix bugs that changs in PR #404 were reverted in PR #411

## 20240123.1

Exclude pod5 dir and files from being copied to metadata dir.

## 20240122.1

Adapt ONT analysis to new ONT JSON format (also backwards compatible).

## 20231204.1

Update ONT instrument transfer script to ignore runs started in the 3rd PromethION column, which will be used by Clinical Genomics.

## 20231201.1

Run Anglerfish v0.6.0 with --lenient and --ont_barcodes options.

## 20231130.1

Version 1.0.0
(1) Support BCL Convert
(2) Remove redundant codes and obsoleted platforms
(3) Switch MiSeq to Illumina V3 samplesheet
(4) Other refactors to improve performance

## 20231103.1

Fix bug with rsync permission issue cont.

## 20231031.1

Improve run_folder transfer

## 20231026.1

Fix bug with rsync permission issue

## 20231024.1

Fix functionality issues for Anglerfish launch by running via "conda run", fix erroneous file name reference and improve static typing.

## 20231023.1

Remove redundant cleanup_processing function in cleanup

## 20231016.1

Support multiple project ID for run folder transfer

## 20230927.1

Fix bug that NovaSeqXPlus date format cause error in writing pdc_archived timestamp

## 20230921.1

Remove the temp change of creating links

## 20230920.1

Supplement last PR, primary purpose is to differentiate user runs from QC runs in the instrument transfer script rather than the installed TACA.

## 20230915.1

Major overhaul of Nanopore stuff. Use generalized local script instead of installed TACA for both instruments and harmonize the way TACA handles Nanopore data from preprocessing. Implement automated handling of MinION QC runs.

## 20230913.1

Fix bugs for encrypting and archiving runs on ngi-preproc cont.

## 20230905.1

Fix bugs for encrypting and archiving runs on ngi-preproc

## 20230903.1

Adapt MinKNOW .json trimming to new format from Dorado update.

## 20230823.1

Allow manual database update of finished ONT runs

## 20230822.1

Add pandas to requiresments to accomodate last PR

## 20230821.1

Copy ONT metadata to ngi-nas-ns.

## 20230814.1

Update path to store Anglerfish results.

## 20230810.1

Implement logging for PromethION script.

## 20230809.2

Update handling of MinION QC runs to not run nanoseq, only anglerfish.

## 20230809.1

Update PromethION script to extend the scope of the log file parsing.

## 20230724.1

Enable TACA to retrieve error and warnings in bcl2fastq logs

## 20230718.1

Update PromethION script to run rsync w. -u flag and clarify archiving code.

## 20230713.1

Let PromethION script search through device logs to dump flow cell pore count history into the run dir.

## 20230711.1

Rework how PromethION script detects runs to catch mis-named ones, too.

## 20230621.1

Add support for NovaSeqXPlus and improve readability

## 20230609.1

Add functionality to update DB of specified run dirs.

## 20230607.1

Trim out unused data acquisition outputs from ONT report .json files before sending them to CouchDB.

## 20230510.1

Add storage_systems to server_status command to allow disk space surveillance of mounted virtual NAS:es. Also added Dockerfile and devcontainer setup.

## 20230503.1

Change how MinKNOW reports are synced to GenStat server to increase traceability and enable transfer of the reports of finished runs.

## 20230502.1

Enforce MinKNOW reports retain MinKNOW run ID upon transfer to ngi-internal. Improve logging.

## 20230428.1

Change offload location in promethion_transfer.py

## 20230419.1

Use a hidden file to indicate when the final rsync of ONT data to ngi-nas is done

## 20230331.1

Move MinKNOW reports to ngi-internal instead of embedding in StatusDB doc

## 20230307.1

Handle demux case that ordered read length is different from seq setup

##20230213.1
Further updates to ONT runs TACA <-> CouchDB interplay after local troubleshooting. Improve code readability, logging and exception handling.

##20230207.1
Add functionality for monitoring PromethION status

##20230117.2
More robust handling of ONT transfers

##20230117.1
Integrate ONT data flow with CouchDB nanopore_runs

##20221102.1
Include MinION data in transfer to HPC cluster

##20221028.1
Cleaner check for ONT transfer destination

##20221011.1
Add versioning for PromethION offload script

##20220830.1
Change promethion directory levels

## 20220811.1

Set short single index to 8nt

## 20220614.1

Updates to promethion offload script

## 20220613.1

Include promethion offload script

##20220610.1
Convert statusdb urls to https

## 20220524.1

Handle special demux for NoIndex cases

## 20220520.1

Include index list from undet of complex lanes

## 20220427.1

Support addtional 10X index types

## 20220414.1

Allow 0 mismatch in demux for short single index for MiSeq

## 20220412.3

Bug fix and refactor handling for 10X indexes

## 20220412.2

Handle cases with different UMI lengths

## 20220412.1

Add promethion to server_status

## 20220409.1

Small refactor for NoIndex

## 20220404.1

Change cleanup irma to cleanup miarka

## 20220330.1

Remove "Irma" from email/log

## 20220328.1

Re-define signal for sequencing done

## 20220314.1

Refactor cleanup_nas

## 20220302.1

Fix bug that samplesheet of MiSeq is overwritten

## 20220220.1

Change samplesheet location for MiSeq

## 20211216.1

Add option for syncing MinION delivery data to storage

## 20211208.1

Updates for compability with nanoseq v2.0.1

## 20211201.1

Only process MinION QC runs

## 20211011.1

Refactor of MinION code

## 20211005.1

Specify CopyComplete.txt as indicator for cleaning NovaSeq runs

## 20210819.1

Allow 0 mismatch in demux for short single index

## 20210716.1

Handle special case with index 2 only for NovaSeq

## 20210617.1

Support addtional 10X index types

## 20210604.1

Handle special case with index 2 only

## 20210330.1

Small adjust of 10X ATACseq masks

## 20210323.1

Support different FC ID pattern for NextSeq2000 in bioinfo_tab.py

## 20210318.1

Support different FC ID pattern for NextSeq2000

## 20210313.1

Support addtional 10X index types

## 20210303.1

Fix bug that runtype was overwritten

## 20210302.2

Fix FC name pattern for NextSeq2000

## 20210302.1

Setup VERSIONLOG.md<|MERGE_RESOLUTION|>--- conflicted
+++ resolved
@@ -1,10 +1,9 @@
 # TACA Version Log
 
-<<<<<<< HEAD
-## 20241118.1
+## 20241126.1
 
 Add automated cleanup to ONT transfer script.
-=======
+
 ## 20241112.1
 
 Add support for backing up Element Aviti data to PDC
@@ -12,7 +11,6 @@
 ## 20241108.1
 
 Add exception handling for nonnumeric flowcell ids in bioinfo_tab
->>>>>>> 69784607
 
 ## 20241108.1
 
