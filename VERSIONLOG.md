--- conflicted
+++ resolved
@@ -1,11 +1,10 @@
 # TACA Version Log
 
+## 20220412.2
+Handle cases with different UMI lengths
+
 ## 20220412.1
-<<<<<<< HEAD
 Add promethion to server_status
-=======
-Handle cases with different UMI lengths
->>>>>>> 20550ecb
 
 ## 20220409.1
 Small refactor for NoIndex
