# TACA Version Log

<<<<<<< HEAD
## 20240311.1

Have AVITI demux manifest accommodate samples with recipes of read length 0 by treating them as full length.
=======
## 20250310.1

Fix command in ONT delivery
>>>>>>> 20478180

## 20250225.1

Improve testing CI

## 20250221.1

Improve logging for Aviti

## 20250218.1

Correction of help messages

## 20250205.1

Add feature to AVITI submanifest generation to tweak index mismatch thresholds if necessary.

## 20250128.1

Replace PR labels action

## 20250122.2

Improve the way TACA identifies run dirs in the "bioinfo_deliveries --update" command (bioinfo_tab.py).

## 20250122.1

Ruff formatting.

## 20241216.2

Do not run ToulligQC if its output directory can be found.

## 20241216.1

Email user instead of crashing if unable to create Illumina runobject

## 20241212.2

Fix for ONT demultiplexing status in bioinfo deliveries script

## 20241212.1

Add ONT instrument data to bioinfo_tab

## 20241211.1

No longer reserve PromethION column 3 for Clinical Genomics.

## 20241210.4

Change server_status nas to update statusdb by default

## 20241210.3

Add support for releasing DDS projects

## 20241210.2

Add support for uploading ONT data to DDS

## 20241210.1

Tweaks and bugfixes for ToulligQC.

## 20241204.2

Add automated QC reports with ToulligQC for ONT.

## 20241204.1

Add support for staging ONT data on Miarka

## 20241128.1

Add automated cleanup to ONT transfer script.

## 20241127.1

Add support for organising ONT data on Miarka

## 20241112.1

Add support for backing up Element Aviti data to PDC

## 20241108.1

Add exception handling for nonnumeric flowcell ids in bioinfo_tab

## 20241108.1

Add element instruments to bioinfo_tab

## 20241031.1

Fix extra postfix in sample names for BCL Convert

## 20241029.3

Fix missing settings for BCL Convert

## 20241029.2

Fix issue that index 2 is automatically converted to RC by BCL Convert

## 20241029.1

Fix small bug with Aviti transfer log

## 20241025.1

Add support for processing Element Aviti data

## 20241024.1

Fix TACA for handling 10X UMI cases by BCL Convert

## 20241016.1

Switch to tarball and skip compression

## 20241007.1

Update taca-ngi-pipeline repo URL in README

## 20240927.1

For re-demux: keep PDC archive date if exists

## 20240816.1

Update command used to run Anglerfish.

## 20240705.1

Add section header in samplesheet for run folder transfer

## 20240701.1

Improve CI for pipreqs check and pytest/codecov

## 20240617.1

Run mypy for entire repo regardless of depth.

## 20240527.1

Use run-specific name to find Anglerfish samplesheet.

## 20240523.1

Update server status to run on ngi-preproc

## 20240520.1

Fix erroneous name of pod5 output dir for ONT runs.

## 20240507.1

Broaden ONT transfer script's categorization of QC runs to either experiment dir or sample dir starting with "QC\_".

## 20240422.1

Refine GHA VERSIONLOG.md check to compare to merge-base, not branch-base.

## 20240410.1

Expand test coverage by starting and checking demultiplexing for a NovaSeqXPlus run.

## 20240321.1

Include project IDs in the run folder tarball

## 20240315.1

Fix cases that MiSeq samplesheet misses index or index2

## 20240304.1

- Make sure TACA can handle runs that generate NO sequencing data at all
- Refactor logic of control function to reduce complexity
- Introduce custom Exception for quiet skipping (waiting on) runs
- Improve documentation
- Minor polishing of test to pass

## 20240229.1

Increase test coverage to 20%.

## 20240209.1

Implement CodeCoverage in CI.

## 20240208.2

Implement CI testing and increase testing coverage.

## 20240208.1

Fix bug with isinstance clause

## 20240202.1

Use abspath for Anglerfish stderr path, make it possible to instantiate ONT run w/o specifying the type, add more info to the ONT db update subcommand.

## 20240201.1

Fix bugs that changs in PR #404 were reverted in PR #411

## 20240123.1

Exclude pod5 dir and files from being copied to metadata dir.

## 20240122.1

Adapt ONT analysis to new ONT JSON format (also backwards compatible).

## 20231204.1

Update ONT instrument transfer script to ignore runs started in the 3rd PromethION column, which will be used by Clinical Genomics.

## 20231201.1

Run Anglerfish v0.6.0 with --lenient and --ont_barcodes options.

## 20231130.1

Version 1.0.0
(1) Support BCL Convert
(2) Remove redundant codes and obsoleted platforms
(3) Switch MiSeq to Illumina V3 samplesheet
(4) Other refactors to improve performance

## 20231103.1

Fix bug with rsync permission issue cont.

## 20231031.1

Improve run_folder transfer

## 20231026.1

Fix bug with rsync permission issue

## 20231024.1

Fix functionality issues for Anglerfish launch by running via "conda run", fix erroneous file name reference and improve static typing.

## 20231023.1

Remove redundant cleanup_processing function in cleanup

## 20231016.1

Support multiple project ID for run folder transfer

## 20230927.1

Fix bug that NovaSeqXPlus date format cause error in writing pdc_archived timestamp

## 20230921.1

Remove the temp change of creating links

## 20230920.1

Supplement last PR, primary purpose is to differentiate user runs from QC runs in the instrument transfer script rather than the installed TACA.

## 20230915.1

Major overhaul of Nanopore stuff. Use generalized local script instead of installed TACA for both instruments and harmonize the way TACA handles Nanopore data from preprocessing. Implement automated handling of MinION QC runs.

## 20230913.1

Fix bugs for encrypting and archiving runs on ngi-preproc cont.

## 20230905.1

Fix bugs for encrypting and archiving runs on ngi-preproc

## 20230903.1

Adapt MinKNOW .json trimming to new format from Dorado update.

## 20230823.1

Allow manual database update of finished ONT runs

## 20230822.1

Add pandas to requiresments to accomodate last PR

## 20230821.1

Copy ONT metadata to ngi-nas-ns.

## 20230814.1

Update path to store Anglerfish results.

## 20230810.1

Implement logging for PromethION script.

## 20230809.2

Update handling of MinION QC runs to not run nanoseq, only anglerfish.

## 20230809.1

Update PromethION script to extend the scope of the log file parsing.

## 20230724.1

Enable TACA to retrieve error and warnings in bcl2fastq logs

## 20230718.1

Update PromethION script to run rsync w. -u flag and clarify archiving code.

## 20230713.1

Let PromethION script search through device logs to dump flow cell pore count history into the run dir.

## 20230711.1

Rework how PromethION script detects runs to catch mis-named ones, too.

## 20230621.1

Add support for NovaSeqXPlus and improve readability

## 20230609.1

Add functionality to update DB of specified run dirs.

## 20230607.1

Trim out unused data acquisition outputs from ONT report .json files before sending them to CouchDB.

## 20230510.1

Add storage_systems to server_status command to allow disk space surveillance of mounted virtual NAS:es. Also added Dockerfile and devcontainer setup.

## 20230503.1

Change how MinKNOW reports are synced to GenStat server to increase traceability and enable transfer of the reports of finished runs.

## 20230502.1

Enforce MinKNOW reports retain MinKNOW run ID upon transfer to ngi-internal. Improve logging.

## 20230428.1

Change offload location in promethion_transfer.py

## 20230419.1

Use a hidden file to indicate when the final rsync of ONT data to ngi-nas is done

## 20230331.1

Move MinKNOW reports to ngi-internal instead of embedding in StatusDB doc

## 20230307.1

Handle demux case that ordered read length is different from seq setup

##20230213.1
Further updates to ONT runs TACA <-> CouchDB interplay after local troubleshooting. Improve code readability, logging and exception handling.

##20230207.1
Add functionality for monitoring PromethION status

##20230117.2
More robust handling of ONT transfers

##20230117.1
Integrate ONT data flow with CouchDB nanopore_runs

##20221102.1
Include MinION data in transfer to HPC cluster

##20221028.1
Cleaner check for ONT transfer destination

##20221011.1
Add versioning for PromethION offload script

##20220830.1
Change promethion directory levels

## 20220811.1

Set short single index to 8nt

## 20220614.1

Updates to promethion offload script

## 20220613.1

Include promethion offload script

##20220610.1
Convert statusdb urls to https

## 20220524.1

Handle special demux for NoIndex cases

## 20220520.1

Include index list from undet of complex lanes

## 20220427.1

Support addtional 10X index types

## 20220414.1

Allow 0 mismatch in demux for short single index for MiSeq

## 20220412.3

Bug fix and refactor handling for 10X indexes

## 20220412.2

Handle cases with different UMI lengths

## 20220412.1

Add promethion to server_status

## 20220409.1

Small refactor for NoIndex

## 20220404.1

Change cleanup irma to cleanup miarka

## 20220330.1

Remove "Irma" from email/log

## 20220328.1

Re-define signal for sequencing done

## 20220314.1

Refactor cleanup_nas

## 20220302.1

Fix bug that samplesheet of MiSeq is overwritten

## 20220220.1

Change samplesheet location for MiSeq

## 20211216.1

Add option for syncing MinION delivery data to storage

## 20211208.1

Updates for compability with nanoseq v2.0.1

## 20211201.1

Only process MinION QC runs

## 20211011.1

Refactor of MinION code

## 20211005.1

Specify CopyComplete.txt as indicator for cleaning NovaSeq runs

## 20210819.1

Allow 0 mismatch in demux for short single index

## 20210716.1

Handle special case with index 2 only for NovaSeq

## 20210617.1

Support addtional 10X index types

## 20210604.1

Handle special case with index 2 only

## 20210330.1

Small adjust of 10X ATACseq masks

## 20210323.1

Support different FC ID pattern for NextSeq2000 in bioinfo_tab.py

## 20210318.1

Support different FC ID pattern for NextSeq2000

## 20210313.1

Support addtional 10X index types

## 20210303.1

Fix bug that runtype was overwritten

## 20210302.2

Fix FC name pattern for NextSeq2000

## 20210302.1

Setup VERSIONLOG.md<|MERGE_RESOLUTION|>--- conflicted
+++ resolved
@@ -1,14 +1,12 @@
 # TACA Version Log
 
-<<<<<<< HEAD
 ## 20240311.1
 
 Have AVITI demux manifest accommodate samples with recipes of read length 0 by treating them as full length.
-=======
+
 ## 20250310.1
 
 Fix command in ONT delivery
->>>>>>> 20478180
 
 ## 20250225.1
 
