--- conflicted
+++ resolved
@@ -1,14 +1,12 @@
 # TACA Version Log
 
-<<<<<<< HEAD
 ## 20250429.1
 
 Misc. improvements to ONT processing.
-=======
+
 ## 20250422.1
 
 Fix bug with ONT instrument identification
->>>>>>> 85cfcd22
 
 ## 20250407.1
 
