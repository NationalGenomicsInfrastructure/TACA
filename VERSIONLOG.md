# TACA Version Log

<<<<<<< HEAD
## 20241206.1

Add ONT instrument data to bioinfo_tab
=======

## 20241204.1
Add support for staging ONT data on Miarka

## 20241128.1

Add automated cleanup to ONT transfer script.

## 20241127.1

Add support for organising ONT data on Miarka
>>>>>>> 661726f9

## 20241112.1

Add support for backing up Element Aviti data to PDC

## 20241108.1

Add exception handling for nonnumeric flowcell ids in bioinfo_tab

## 20241108.1

Add element instruments to bioinfo_tab

## 20241031.1

Fix extra postfix in sample names for BCL Convert

## 20241029.3

Fix missing settings for BCL Convert

## 20241029.2

Fix issue that index 2 is automatically converted to RC by BCL Convert

## 20241029.1

Fix small bug with Aviti transfer log

## 20241025.1

Add support for processing Element Aviti data

## 20241024.1

Fix TACA for handling 10X UMI cases by BCL Convert

## 20241016.1

Switch to tarball and skip compression

## 20241007.1

Update taca-ngi-pipeline repo URL in README

## 20240927.1

For re-demux: keep PDC archive date if exists

## 20240816.1

Update command used to run Anglerfish.

## 20240705.1

Add section header in samplesheet for run folder transfer

## 20240701.1

Improve CI for pipreqs check and pytest/codecov

## 20240617.1

Run mypy for entire repo regardless of depth.

## 20240527.1

Use run-specific name to find Anglerfish samplesheet.

## 20240523.1

Update server status to run on ngi-preproc

## 20240520.1

Fix erroneous name of pod5 output dir for ONT runs.

## 20240507.1

Broaden ONT transfer script's categorization of QC runs to either experiment dir or sample dir starting with "QC\_".

## 20240422.1

Refine GHA VERSIONLOG.md check to compare to merge-base, not branch-base.

## 20240410.1

Expand test coverage by starting and checking demultiplexing for a NovaSeqXPlus run.

## 20240321.1

Include project IDs in the run folder tarball

## 20240315.1

Fix cases that MiSeq samplesheet misses index or index2

## 20240304.1

- Make sure TACA can handle runs that generate NO sequencing data at all
- Refactor logic of control function to reduce complexity
- Introduce custom Exception for quiet skipping (waiting on) runs
- Improve documentation
- Minor polishing of test to pass

## 20240229.1

Increase test coverage to 20%.

## 20240209.1

Implement CodeCoverage in CI.

## 20240208.2

Implement CI testing and increase testing coverage.

## 20240208.1

Fix bug with isinstance clause

## 20240202.1

Use abspath for Anglerfish stderr path, make it possible to instantiate ONT run w/o specifying the type, add more info to the ONT db update subcommand.

## 20240201.1

Fix bugs that changs in PR #404 were reverted in PR #411

## 20240123.1

Exclude pod5 dir and files from being copied to metadata dir.

## 20240122.1

Adapt ONT analysis to new ONT JSON format (also backwards compatible).

## 20231204.1

Update ONT instrument transfer script to ignore runs started in the 3rd PromethION column, which will be used by Clinical Genomics.

## 20231201.1

Run Anglerfish v0.6.0 with --lenient and --ont_barcodes options.

## 20231130.1

Version 1.0.0
(1) Support BCL Convert
(2) Remove redundant codes and obsoleted platforms
(3) Switch MiSeq to Illumina V3 samplesheet
(4) Other refactors to improve performance

## 20231103.1

Fix bug with rsync permission issue cont.

## 20231031.1

Improve run_folder transfer

## 20231026.1

Fix bug with rsync permission issue

## 20231024.1

Fix functionality issues for Anglerfish launch by running via "conda run", fix erroneous file name reference and improve static typing.

## 20231023.1

Remove redundant cleanup_processing function in cleanup

## 20231016.1

Support multiple project ID for run folder transfer

## 20230927.1

Fix bug that NovaSeqXPlus date format cause error in writing pdc_archived timestamp

## 20230921.1

Remove the temp change of creating links

## 20230920.1

Supplement last PR, primary purpose is to differentiate user runs from QC runs in the instrument transfer script rather than the installed TACA.

## 20230915.1

Major overhaul of Nanopore stuff. Use generalized local script instead of installed TACA for both instruments and harmonize the way TACA handles Nanopore data from preprocessing. Implement automated handling of MinION QC runs.

## 20230913.1

Fix bugs for encrypting and archiving runs on ngi-preproc cont.

## 20230905.1

Fix bugs for encrypting and archiving runs on ngi-preproc

## 20230903.1

Adapt MinKNOW .json trimming to new format from Dorado update.

## 20230823.1

Allow manual database update of finished ONT runs

## 20230822.1

Add pandas to requiresments to accomodate last PR

## 20230821.1

Copy ONT metadata to ngi-nas-ns.

## 20230814.1

Update path to store Anglerfish results.

## 20230810.1

Implement logging for PromethION script.

## 20230809.2

Update handling of MinION QC runs to not run nanoseq, only anglerfish.

## 20230809.1

Update PromethION script to extend the scope of the log file parsing.

## 20230724.1

Enable TACA to retrieve error and warnings in bcl2fastq logs

## 20230718.1

Update PromethION script to run rsync w. -u flag and clarify archiving code.

## 20230713.1

Let PromethION script search through device logs to dump flow cell pore count history into the run dir.

## 20230711.1

Rework how PromethION script detects runs to catch mis-named ones, too.

## 20230621.1

Add support for NovaSeqXPlus and improve readability

## 20230609.1

Add functionality to update DB of specified run dirs.

## 20230607.1

Trim out unused data acquisition outputs from ONT report .json files before sending them to CouchDB.

## 20230510.1

Add storage_systems to server_status command to allow disk space surveillance of mounted virtual NAS:es. Also added Dockerfile and devcontainer setup.

## 20230503.1

Change how MinKNOW reports are synced to GenStat server to increase traceability and enable transfer of the reports of finished runs.

## 20230502.1

Enforce MinKNOW reports retain MinKNOW run ID upon transfer to ngi-internal. Improve logging.

## 20230428.1

Change offload location in promethion_transfer.py

## 20230419.1

Use a hidden file to indicate when the final rsync of ONT data to ngi-nas is done

## 20230331.1

Move MinKNOW reports to ngi-internal instead of embedding in StatusDB doc

## 20230307.1

Handle demux case that ordered read length is different from seq setup

##20230213.1
Further updates to ONT runs TACA <-> CouchDB interplay after local troubleshooting. Improve code readability, logging and exception handling.

##20230207.1
Add functionality for monitoring PromethION status

##20230117.2
More robust handling of ONT transfers

##20230117.1
Integrate ONT data flow with CouchDB nanopore_runs

##20221102.1
Include MinION data in transfer to HPC cluster

##20221028.1
Cleaner check for ONT transfer destination

##20221011.1
Add versioning for PromethION offload script

##20220830.1
Change promethion directory levels

## 20220811.1

Set short single index to 8nt

## 20220614.1

Updates to promethion offload script

## 20220613.1

Include promethion offload script

##20220610.1
Convert statusdb urls to https

## 20220524.1

Handle special demux for NoIndex cases

## 20220520.1

Include index list from undet of complex lanes

## 20220427.1

Support addtional 10X index types

## 20220414.1

Allow 0 mismatch in demux for short single index for MiSeq

## 20220412.3

Bug fix and refactor handling for 10X indexes

## 20220412.2

Handle cases with different UMI lengths

## 20220412.1

Add promethion to server_status

## 20220409.1

Small refactor for NoIndex

## 20220404.1

Change cleanup irma to cleanup miarka

## 20220330.1

Remove "Irma" from email/log

## 20220328.1

Re-define signal for sequencing done

## 20220314.1

Refactor cleanup_nas

## 20220302.1

Fix bug that samplesheet of MiSeq is overwritten

## 20220220.1

Change samplesheet location for MiSeq

## 20211216.1

Add option for syncing MinION delivery data to storage

## 20211208.1

Updates for compability with nanoseq v2.0.1

## 20211201.1

Only process MinION QC runs

## 20211011.1

Refactor of MinION code

## 20211005.1

Specify CopyComplete.txt as indicator for cleaning NovaSeq runs

## 20210819.1

Allow 0 mismatch in demux for short single index

## 20210716.1

Handle special case with index 2 only for NovaSeq

## 20210617.1

Support addtional 10X index types

## 20210604.1

Handle special case with index 2 only

## 20210330.1

Small adjust of 10X ATACseq masks

## 20210323.1

Support different FC ID pattern for NextSeq2000 in bioinfo_tab.py

## 20210318.1

Support different FC ID pattern for NextSeq2000

## 20210313.1

Support addtional 10X index types

## 20210303.1

Fix bug that runtype was overwritten

## 20210302.2

Fix FC name pattern for NextSeq2000

## 20210302.1

Setup VERSIONLOG.md<|MERGE_RESOLUTION|>--- conflicted
+++ resolved
@@ -1,12 +1,11 @@
 # TACA Version Log
 
-<<<<<<< HEAD
 ## 20241206.1
 
 Add ONT instrument data to bioinfo_tab
-=======
 
 ## 20241204.1
+
 Add support for staging ONT data on Miarka
 
 ## 20241128.1
@@ -16,7 +15,6 @@
 ## 20241127.1
 
 Add support for organising ONT data on Miarka
->>>>>>> 661726f9
 
 ## 20241112.1
 
