--- conflicted
+++ resolved
@@ -1,12 +1,10 @@
 # TACA Version Log
 
-<<<<<<< HEAD
 ## 20230921.1
 Remove the temp change of creating links
-=======
+
 ## 20230920.1
 Supplement last PR, primary purpose is to differentiate user runs from QC runs in the instrument transfer script rather than the installed TACA.
->>>>>>> 965bf1a0
 
 ## 20230915.1
 Major overhaul of Nanopore stuff. Use generalized local script instead of installed TACA for both instruments and harmonize the way TACA handles Nanopore data from preprocessing. Implement automated handling of MinION QC runs.
