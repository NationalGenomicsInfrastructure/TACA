# TACA Version Log

<<<<<<< HEAD
## 20250221.1

Improve logging for Aviti
=======
## 20250218.1

Correction of help messages
>>>>>>> 9602239b

## 20250205.1

Add feature to AVITI submanifest generation to tweak index mismatch thresholds if necessary.

## 20250128.1

Replace PR labels action

## 20250122.2

Improve the way TACA identifies run dirs in the "bioinfo_deliveries --update" command (bioinfo_tab.py).

## 20250122.1

Ruff formatting.

## 20241216.2

Do not run ToulligQC if its output directory can be found.

## 20241216.1

Email user instead of crashing if unable to create Illumina runobject

## 20241212.2

Fix for ONT demultiplexing status in bioinfo deliveries script

## 20241212.1

Add ONT instrument data to bioinfo_tab

## 20241211.1

No longer reserve PromethION column 3 for Clinical Genomics.

## 20241210.4

Change server_status nas to update statusdb by default

## 20241210.3

Add support for releasing DDS projects

## 20241210.2

Add support for uploading ONT data to DDS

## 20241210.1

Tweaks and bugfixes for ToulligQC.

## 20241204.2

Add automated QC reports with ToulligQC for ONT.

## 20241204.1

Add support for staging ONT data on Miarka

## 20241128.1

Add automated cleanup to ONT transfer script.

## 20241127.1

Add support for organising ONT data on Miarka

## 20241112.1

Add support for backing up Element Aviti data to PDC

## 20241108.1

Add exception handling for nonnumeric flowcell ids in bioinfo_tab

## 20241108.1

Add element instruments to bioinfo_tab

## 20241031.1

Fix extra postfix in sample names for BCL Convert

## 20241029.3

Fix missing settings for BCL Convert

## 20241029.2

Fix issue that index 2 is automatically converted to RC by BCL Convert

## 20241029.1

Fix small bug with Aviti transfer log

## 20241025.1

Add support for processing Element Aviti data

## 20241024.1

Fix TACA for handling 10X UMI cases by BCL Convert

## 20241016.1

Switch to tarball and skip compression

## 20241007.1

Update taca-ngi-pipeline repo URL in README

## 20240927.1

For re-demux: keep PDC archive date if exists

## 20240816.1

Update command used to run Anglerfish.

## 20240705.1

Add section header in samplesheet for run folder transfer

## 20240701.1

Improve CI for pipreqs check and pytest/codecov

## 20240617.1

Run mypy for entire repo regardless of depth.

## 20240527.1

Use run-specific name to find Anglerfish samplesheet.

## 20240523.1

Update server status to run on ngi-preproc

## 20240520.1

Fix erroneous name of pod5 output dir for ONT runs.

## 20240507.1

Broaden ONT transfer script's categorization of QC runs to either experiment dir or sample dir starting with "QC\_".

## 20240422.1

Refine GHA VERSIONLOG.md check to compare to merge-base, not branch-base.

## 20240410.1

Expand test coverage by starting and checking demultiplexing for a NovaSeqXPlus run.

## 20240321.1

Include project IDs in the run folder tarball

## 20240315.1

Fix cases that MiSeq samplesheet misses index or index2

## 20240304.1

- Make sure TACA can handle runs that generate NO sequencing data at all
- Refactor logic of control function to reduce complexity
- Introduce custom Exception for quiet skipping (waiting on) runs
- Improve documentation
- Minor polishing of test to pass

## 20240229.1

Increase test coverage to 20%.

## 20240209.1

Implement CodeCoverage in CI.

## 20240208.2

Implement CI testing and increase testing coverage.

## 20240208.1

Fix bug with isinstance clause

## 20240202.1

Use abspath for Anglerfish stderr path, make it possible to instantiate ONT run w/o specifying the type, add more info to the ONT db update subcommand.

## 20240201.1

Fix bugs that changs in PR #404 were reverted in PR #411

## 20240123.1

Exclude pod5 dir and files from being copied to metadata dir.

## 20240122.1

Adapt ONT analysis to new ONT JSON format (also backwards compatible).

## 20231204.1

Update ONT instrument transfer script to ignore runs started in the 3rd PromethION column, which will be used by Clinical Genomics.

## 20231201.1

Run Anglerfish v0.6.0 with --lenient and --ont_barcodes options.

## 20231130.1

Version 1.0.0
(1) Support BCL Convert
(2) Remove redundant codes and obsoleted platforms
(3) Switch MiSeq to Illumina V3 samplesheet
(4) Other refactors to improve performance

## 20231103.1

Fix bug with rsync permission issue cont.

## 20231031.1

Improve run_folder transfer

## 20231026.1

Fix bug with rsync permission issue

## 20231024.1

Fix functionality issues for Anglerfish launch by running via "conda run", fix erroneous file name reference and improve static typing.

## 20231023.1

Remove redundant cleanup_processing function in cleanup

## 20231016.1

Support multiple project ID for run folder transfer

## 20230927.1

Fix bug that NovaSeqXPlus date format cause error in writing pdc_archived timestamp

## 20230921.1

Remove the temp change of creating links

## 20230920.1

Supplement last PR, primary purpose is to differentiate user runs from QC runs in the instrument transfer script rather than the installed TACA.

## 20230915.1

Major overhaul of Nanopore stuff. Use generalized local script instead of installed TACA for both instruments and harmonize the way TACA handles Nanopore data from preprocessing. Implement automated handling of MinION QC runs.

## 20230913.1

Fix bugs for encrypting and archiving runs on ngi-preproc cont.

## 20230905.1

Fix bugs for encrypting and archiving runs on ngi-preproc

## 20230903.1

Adapt MinKNOW .json trimming to new format from Dorado update.

## 20230823.1

Allow manual database update of finished ONT runs

## 20230822.1

Add pandas to requiresments to accomodate last PR

## 20230821.1

Copy ONT metadata to ngi-nas-ns.

## 20230814.1

Update path to store Anglerfish results.

## 20230810.1

Implement logging for PromethION script.

## 20230809.2

Update handling of MinION QC runs to not run nanoseq, only anglerfish.

## 20230809.1

Update PromethION script to extend the scope of the log file parsing.

## 20230724.1

Enable TACA to retrieve error and warnings in bcl2fastq logs

## 20230718.1

Update PromethION script to run rsync w. -u flag and clarify archiving code.

## 20230713.1

Let PromethION script search through device logs to dump flow cell pore count history into the run dir.

## 20230711.1

Rework how PromethION script detects runs to catch mis-named ones, too.

## 20230621.1

Add support for NovaSeqXPlus and improve readability

## 20230609.1

Add functionality to update DB of specified run dirs.

## 20230607.1

Trim out unused data acquisition outputs from ONT report .json files before sending them to CouchDB.

## 20230510.1

Add storage_systems to server_status command to allow disk space surveillance of mounted virtual NAS:es. Also added Dockerfile and devcontainer setup.

## 20230503.1

Change how MinKNOW reports are synced to GenStat server to increase traceability and enable transfer of the reports of finished runs.

## 20230502.1

Enforce MinKNOW reports retain MinKNOW run ID upon transfer to ngi-internal. Improve logging.

## 20230428.1

Change offload location in promethion_transfer.py

## 20230419.1

Use a hidden file to indicate when the final rsync of ONT data to ngi-nas is done

## 20230331.1

Move MinKNOW reports to ngi-internal instead of embedding in StatusDB doc

## 20230307.1

Handle demux case that ordered read length is different from seq setup

##20230213.1
Further updates to ONT runs TACA <-> CouchDB interplay after local troubleshooting. Improve code readability, logging and exception handling.

##20230207.1
Add functionality for monitoring PromethION status

##20230117.2
More robust handling of ONT transfers

##20230117.1
Integrate ONT data flow with CouchDB nanopore_runs

##20221102.1
Include MinION data in transfer to HPC cluster

##20221028.1
Cleaner check for ONT transfer destination

##20221011.1
Add versioning for PromethION offload script

##20220830.1
Change promethion directory levels

## 20220811.1

Set short single index to 8nt

## 20220614.1

Updates to promethion offload script

## 20220613.1

Include promethion offload script

##20220610.1
Convert statusdb urls to https

## 20220524.1

Handle special demux for NoIndex cases

## 20220520.1

Include index list from undet of complex lanes

## 20220427.1

Support addtional 10X index types

## 20220414.1

Allow 0 mismatch in demux for short single index for MiSeq

## 20220412.3

Bug fix and refactor handling for 10X indexes

## 20220412.2

Handle cases with different UMI lengths

## 20220412.1

Add promethion to server_status

## 20220409.1

Small refactor for NoIndex

## 20220404.1

Change cleanup irma to cleanup miarka

## 20220330.1

Remove "Irma" from email/log

## 20220328.1

Re-define signal for sequencing done

## 20220314.1

Refactor cleanup_nas

## 20220302.1

Fix bug that samplesheet of MiSeq is overwritten

## 20220220.1

Change samplesheet location for MiSeq

## 20211216.1

Add option for syncing MinION delivery data to storage

## 20211208.1

Updates for compability with nanoseq v2.0.1

## 20211201.1

Only process MinION QC runs

## 20211011.1

Refactor of MinION code

## 20211005.1

Specify CopyComplete.txt as indicator for cleaning NovaSeq runs

## 20210819.1

Allow 0 mismatch in demux for short single index

## 20210716.1

Handle special case with index 2 only for NovaSeq

## 20210617.1

Support addtional 10X index types

## 20210604.1

Handle special case with index 2 only

## 20210330.1

Small adjust of 10X ATACseq masks

## 20210323.1

Support different FC ID pattern for NextSeq2000 in bioinfo_tab.py

## 20210318.1

Support different FC ID pattern for NextSeq2000

## 20210313.1

Support addtional 10X index types

## 20210303.1

Fix bug that runtype was overwritten

## 20210302.2

Fix FC name pattern for NextSeq2000

## 20210302.1

Setup VERSIONLOG.md<|MERGE_RESOLUTION|>--- conflicted
+++ resolved
@@ -1,14 +1,12 @@
 # TACA Version Log
 
-<<<<<<< HEAD
 ## 20250221.1
 
 Improve logging for Aviti
-=======
+
 ## 20250218.1
 
 Correction of help messages
->>>>>>> 9602239b
 
 ## 20250205.1
 
