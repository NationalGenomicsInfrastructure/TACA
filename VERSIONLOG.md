--- conflicted
+++ resolved
@@ -1,14 +1,12 @@
 # TACA Version Log
 
-<<<<<<< HEAD
-## 20241126.1
+## 20241128.1
 
 Add automated cleanup to ONT transfer script.
-=======
+
 ## 20241127.1
 
 Add support for organising ONT data on Miarka
->>>>>>> b9454d80
 
 ## 20241112.1
 
