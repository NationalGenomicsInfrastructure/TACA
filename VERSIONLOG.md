# TACA Version Log

<<<<<<< HEAD
## 20250429.1

Misc. improvements to ONT processing.
=======
## 20250527.1

Bugfix: Fail organisation of ONT data if tar fails
>>>>>>> 3e0ef8bd

## 20250422.1

Fix bug with ONT instrument identification

## 20250407.1

Adhere to function return format for error cases

## 20250404.1

Add URL to Element FCs in email notifications

## 20250331.1

Handle demux for Aviti runs with single samples

## 20250328.1

Cleanup of cleanup functions

## 20250327.1

Delay email warning about missing sample sheet for Illumina

## 20250326.1

Make it possible to "hide" old aviti runs from TACA in transfer log

## 20250324.1

Typo fix

## 20250320.1

Add instrument run on to bioinfodb to display on genstat

## 20240318.1

Bugfix for ONT ToulligQC, regarding detecting barcoded runs.

## 20240311.1

Have AVITI demux manifest accommodate samples with recipes of read length 0 by treating them as full length.

## 20250310.1

Fix command in ONT delivery

## 20250225.1

Improve testing CI

## 20250221.1

Improve logging for Aviti

## 20250218.1

Correction of help messages

## 20250205.1

Add feature to AVITI submanifest generation to tweak index mismatch thresholds if necessary.

## 20250128.1

Replace PR labels action

## 20250122.2

Improve the way TACA identifies run dirs in the "bioinfo_deliveries --update" command (bioinfo_tab.py).

## 20250122.1

Ruff formatting.

## 20241216.2

Do not run ToulligQC if its output directory can be found.

## 20241216.1

Email user instead of crashing if unable to create Illumina runobject

## 20241212.2

Fix for ONT demultiplexing status in bioinfo deliveries script

## 20241212.1

Add ONT instrument data to bioinfo_tab

## 20241211.1

No longer reserve PromethION column 3 for Clinical Genomics.

## 20241210.4

Change server_status nas to update statusdb by default

## 20241210.3

Add support for releasing DDS projects

## 20241210.2

Add support for uploading ONT data to DDS

## 20241210.1

Tweaks and bugfixes for ToulligQC.

## 20241204.2

Add automated QC reports with ToulligQC for ONT.

## 20241204.1

Add support for staging ONT data on Miarka

## 20241128.1

Add automated cleanup to ONT transfer script.

## 20241127.1

Add support for organising ONT data on Miarka

## 20241112.1

Add support for backing up Element Aviti data to PDC

## 20241108.1

Add exception handling for nonnumeric flowcell ids in bioinfo_tab

## 20241108.1

Add element instruments to bioinfo_tab

## 20241031.1

Fix extra postfix in sample names for BCL Convert

## 20241029.3

Fix missing settings for BCL Convert

## 20241029.2

Fix issue that index 2 is automatically converted to RC by BCL Convert

## 20241029.1

Fix small bug with Aviti transfer log

## 20241025.1

Add support for processing Element Aviti data

## 20241024.1

Fix TACA for handling 10X UMI cases by BCL Convert

## 20241016.1

Switch to tarball and skip compression

## 20241007.1

Update taca-ngi-pipeline repo URL in README

## 20240927.1

For re-demux: keep PDC archive date if exists

## 20240816.1

Update command used to run Anglerfish.

## 20240705.1

Add section header in samplesheet for run folder transfer

## 20240701.1

Improve CI for pipreqs check and pytest/codecov

## 20240617.1

Run mypy for entire repo regardless of depth.

## 20240527.1

Use run-specific name to find Anglerfish samplesheet.

## 20240523.1

Update server status to run on ngi-preproc

## 20240520.1

Fix erroneous name of pod5 output dir for ONT runs.

## 20240507.1

Broaden ONT transfer script's categorization of QC runs to either experiment dir or sample dir starting with "QC\_".

## 20240422.1

Refine GHA VERSIONLOG.md check to compare to merge-base, not branch-base.

## 20240410.1

Expand test coverage by starting and checking demultiplexing for a NovaSeqXPlus run.

## 20240321.1

Include project IDs in the run folder tarball

## 20240315.1

Fix cases that MiSeq samplesheet misses index or index2

## 20240304.1

- Make sure TACA can handle runs that generate NO sequencing data at all
- Refactor logic of control function to reduce complexity
- Introduce custom Exception for quiet skipping (waiting on) runs
- Improve documentation
- Minor polishing of test to pass

## 20240229.1

Increase test coverage to 20%.

## 20240209.1

Implement CodeCoverage in CI.

## 20240208.2

Implement CI testing and increase testing coverage.

## 20240208.1

Fix bug with isinstance clause

## 20240202.1

Use abspath for Anglerfish stderr path, make it possible to instantiate ONT run w/o specifying the type, add more info to the ONT db update subcommand.

## 20240201.1

Fix bugs that changs in PR #404 were reverted in PR #411

## 20240123.1

Exclude pod5 dir and files from being copied to metadata dir.

## 20240122.1

Adapt ONT analysis to new ONT JSON format (also backwards compatible).

## 20231204.1

Update ONT instrument transfer script to ignore runs started in the 3rd PromethION column, which will be used by Clinical Genomics.

## 20231201.1

Run Anglerfish v0.6.0 with --lenient and --ont_barcodes options.

## 20231130.1

Version 1.0.0
(1) Support BCL Convert
(2) Remove redundant codes and obsoleted platforms
(3) Switch MiSeq to Illumina V3 samplesheet
(4) Other refactors to improve performance

## 20231103.1

Fix bug with rsync permission issue cont.

## 20231031.1

Improve run_folder transfer

## 20231026.1

Fix bug with rsync permission issue

## 20231024.1

Fix functionality issues for Anglerfish launch by running via "conda run", fix erroneous file name reference and improve static typing.

## 20231023.1

Remove redundant cleanup_processing function in cleanup

## 20231016.1

Support multiple project ID for run folder transfer

## 20230927.1

Fix bug that NovaSeqXPlus date format cause error in writing pdc_archived timestamp

## 20230921.1

Remove the temp change of creating links

## 20230920.1

Supplement last PR, primary purpose is to differentiate user runs from QC runs in the instrument transfer script rather than the installed TACA.

## 20230915.1

Major overhaul of Nanopore stuff. Use generalized local script instead of installed TACA for both instruments and harmonize the way TACA handles Nanopore data from preprocessing. Implement automated handling of MinION QC runs.

## 20230913.1

Fix bugs for encrypting and archiving runs on ngi-preproc cont.

## 20230905.1

Fix bugs for encrypting and archiving runs on ngi-preproc

## 20230903.1

Adapt MinKNOW .json trimming to new format from Dorado update.

## 20230823.1

Allow manual database update of finished ONT runs

## 20230822.1

Add pandas to requiresments to accomodate last PR

## 20230821.1

Copy ONT metadata to ngi-nas-ns.

## 20230814.1

Update path to store Anglerfish results.

## 20230810.1

Implement logging for PromethION script.

## 20230809.2

Update handling of MinION QC runs to not run nanoseq, only anglerfish.

## 20230809.1

Update PromethION script to extend the scope of the log file parsing.

## 20230724.1

Enable TACA to retrieve error and warnings in bcl2fastq logs

## 20230718.1

Update PromethION script to run rsync w. -u flag and clarify archiving code.

## 20230713.1

Let PromethION script search through device logs to dump flow cell pore count history into the run dir.

## 20230711.1

Rework how PromethION script detects runs to catch mis-named ones, too.

## 20230621.1

Add support for NovaSeqXPlus and improve readability

## 20230609.1

Add functionality to update DB of specified run dirs.

## 20230607.1

Trim out unused data acquisition outputs from ONT report .json files before sending them to CouchDB.

## 20230510.1

Add storage_systems to server_status command to allow disk space surveillance of mounted virtual NAS:es. Also added Dockerfile and devcontainer setup.

## 20230503.1

Change how MinKNOW reports are synced to GenStat server to increase traceability and enable transfer of the reports of finished runs.

## 20230502.1

Enforce MinKNOW reports retain MinKNOW run ID upon transfer to ngi-internal. Improve logging.

## 20230428.1

Change offload location in promethion_transfer.py

## 20230419.1

Use a hidden file to indicate when the final rsync of ONT data to ngi-nas is done

## 20230331.1

Move MinKNOW reports to ngi-internal instead of embedding in StatusDB doc

## 20230307.1

Handle demux case that ordered read length is different from seq setup

##20230213.1
Further updates to ONT runs TACA <-> CouchDB interplay after local troubleshooting. Improve code readability, logging and exception handling.

##20230207.1
Add functionality for monitoring PromethION status

##20230117.2
More robust handling of ONT transfers

##20230117.1
Integrate ONT data flow with CouchDB nanopore_runs

##20221102.1
Include MinION data in transfer to HPC cluster

##20221028.1
Cleaner check for ONT transfer destination

##20221011.1
Add versioning for PromethION offload script

##20220830.1
Change promethion directory levels

## 20220811.1

Set short single index to 8nt

## 20220614.1

Updates to promethion offload script

## 20220613.1

Include promethion offload script

##20220610.1
Convert statusdb urls to https

## 20220524.1

Handle special demux for NoIndex cases

## 20220520.1

Include index list from undet of complex lanes

## 20220427.1

Support addtional 10X index types

## 20220414.1

Allow 0 mismatch in demux for short single index for MiSeq

## 20220412.3

Bug fix and refactor handling for 10X indexes

## 20220412.2

Handle cases with different UMI lengths

## 20220412.1

Add promethion to server_status

## 20220409.1

Small refactor for NoIndex

## 20220404.1

Change cleanup irma to cleanup miarka

## 20220330.1

Remove "Irma" from email/log

## 20220328.1

Re-define signal for sequencing done

## 20220314.1

Refactor cleanup_nas

## 20220302.1

Fix bug that samplesheet of MiSeq is overwritten

## 20220220.1

Change samplesheet location for MiSeq

## 20211216.1

Add option for syncing MinION delivery data to storage

## 20211208.1

Updates for compability with nanoseq v2.0.1

## 20211201.1

Only process MinION QC runs

## 20211011.1

Refactor of MinION code

## 20211005.1

Specify CopyComplete.txt as indicator for cleaning NovaSeq runs

## 20210819.1

Allow 0 mismatch in demux for short single index

## 20210716.1

Handle special case with index 2 only for NovaSeq

## 20210617.1

Support addtional 10X index types

## 20210604.1

Handle special case with index 2 only

## 20210330.1

Small adjust of 10X ATACseq masks

## 20210323.1

Support different FC ID pattern for NextSeq2000 in bioinfo_tab.py

## 20210318.1

Support different FC ID pattern for NextSeq2000

## 20210313.1

Support addtional 10X index types

## 20210303.1

Fix bug that runtype was overwritten

## 20210302.2

Fix FC name pattern for NextSeq2000

## 20210302.1

Setup VERSIONLOG.md<|MERGE_RESOLUTION|>--- conflicted
+++ resolved
@@ -1,14 +1,12 @@
 # TACA Version Log
 
-<<<<<<< HEAD
-## 20250429.1
+## 20250603.1
 
 Misc. improvements to ONT processing.
-=======
+
 ## 20250527.1
 
 Bugfix: Fail organisation of ONT data if tar fails
->>>>>>> 3e0ef8bd
 
 ## 20250422.1
 
