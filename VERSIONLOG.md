--- conflicted
+++ resolved
@@ -1,22 +1,20 @@
 # TACA Version Log
 
-<<<<<<< HEAD
+## 20250107.1
+
+Replace PR labels action
+
+## 20241216.1
+
+Do not run ToulligQC if its output directory can be found.
+
+## 20241216.1
+
+Email user instead of crashing if unable to create Illumina runobject
+
 ## 20241212.2
 
-Replace PR labels action
-=======
-## 20241216.1
-
-Do not run ToulligQC if its output directory can be found.
-
-## 20241216.1
-
-Email user instead of crashing if unable to create Illumina runobject
-
-## 20241212.2
-
 Fix for ONT demultiplexing status in bioinfo deliveries script
->>>>>>> 3c6e0045
 
 ## 20241212.1
 
