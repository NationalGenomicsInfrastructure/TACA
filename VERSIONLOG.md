--- conflicted
+++ resolved
@@ -1,17 +1,15 @@
 # TACA Version Log
 
-<<<<<<< HEAD
+## 20241210.2
+Add support for uploading ONT data to DDS
+
+## 20241210.1
+
+Tweaks and bugfixes for ToulligQC.
+
 ## 20241204.2
-Add support for uploading ONT data to DDS
-=======
-## 20241210.1
-
-Tweaks and bugfixes for ToulligQC.
-
-## 20241204.2
 
 Add automated QC reports with ToulligQC for ONT.
->>>>>>> 1df650f1
 
 ## 20241204.1
 
