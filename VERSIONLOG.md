# TACA Version Log

<<<<<<< HEAD
## 20241206.1

Add ONT instrument data to bioinfo_tab
=======
## 20241211.1

No longer reserve PromethION column 3 for Clinical Genomics.

## 20241210.4

Change server_status nas to update statusdb by default

## 20241210.3

Add support for releasing DDS projects

## 20241210.2

Add support for uploading ONT data to DDS

## 20241210.1

Tweaks and bugfixes for ToulligQC.

## 20241204.2

Add automated QC reports with ToulligQC for ONT.
>>>>>>> 9ce7390b

## 20241204.1

Add support for staging ONT data on Miarka

## 20241128.1

Add automated cleanup to ONT transfer script.

## 20241127.1

Add support for organising ONT data on Miarka

## 20241112.1

Add support for backing up Element Aviti data to PDC

## 20241108.1

Add exception handling for nonnumeric flowcell ids in bioinfo_tab

## 20241108.1

Add element instruments to bioinfo_tab

## 20241031.1

Fix extra postfix in sample names for BCL Convert

## 20241029.3

Fix missing settings for BCL Convert

## 20241029.2

Fix issue that index 2 is automatically converted to RC by BCL Convert

## 20241029.1

Fix small bug with Aviti transfer log

## 20241025.1

Add support for processing Element Aviti data

## 20241024.1

Fix TACA for handling 10X UMI cases by BCL Convert

## 20241016.1

Switch to tarball and skip compression

## 20241007.1

Update taca-ngi-pipeline repo URL in README

## 20240927.1

For re-demux: keep PDC archive date if exists

## 20240816.1

Update command used to run Anglerfish.

## 20240705.1

Add section header in samplesheet for run folder transfer

## 20240701.1

Improve CI for pipreqs check and pytest/codecov

## 20240617.1

Run mypy for entire repo regardless of depth.

## 20240527.1

Use run-specific name to find Anglerfish samplesheet.

## 20240523.1

Update server status to run on ngi-preproc

## 20240520.1

Fix erroneous name of pod5 output dir for ONT runs.

## 20240507.1

Broaden ONT transfer script's categorization of QC runs to either experiment dir or sample dir starting with "QC\_".

## 20240422.1

Refine GHA VERSIONLOG.md check to compare to merge-base, not branch-base.

## 20240410.1

Expand test coverage by starting and checking demultiplexing for a NovaSeqXPlus run.

## 20240321.1

Include project IDs in the run folder tarball

## 20240315.1

Fix cases that MiSeq samplesheet misses index or index2

## 20240304.1

- Make sure TACA can handle runs that generate NO sequencing data at all
- Refactor logic of control function to reduce complexity
- Introduce custom Exception for quiet skipping (waiting on) runs
- Improve documentation
- Minor polishing of test to pass

## 20240229.1

Increase test coverage to 20%.

## 20240209.1

Implement CodeCoverage in CI.

## 20240208.2

Implement CI testing and increase testing coverage.

## 20240208.1

Fix bug with isinstance clause

## 20240202.1

Use abspath for Anglerfish stderr path, make it possible to instantiate ONT run w/o specifying the type, add more info to the ONT db update subcommand.

## 20240201.1

Fix bugs that changs in PR #404 were reverted in PR #411

## 20240123.1

Exclude pod5 dir and files from being copied to metadata dir.

## 20240122.1

Adapt ONT analysis to new ONT JSON format (also backwards compatible).

## 20231204.1

Update ONT instrument transfer script to ignore runs started in the 3rd PromethION column, which will be used by Clinical Genomics.

## 20231201.1

Run Anglerfish v0.6.0 with --lenient and --ont_barcodes options.

## 20231130.1

Version 1.0.0
(1) Support BCL Convert
(2) Remove redundant codes and obsoleted platforms
(3) Switch MiSeq to Illumina V3 samplesheet
(4) Other refactors to improve performance

## 20231103.1

Fix bug with rsync permission issue cont.

## 20231031.1

Improve run_folder transfer

## 20231026.1

Fix bug with rsync permission issue

## 20231024.1

Fix functionality issues for Anglerfish launch by running via "conda run", fix erroneous file name reference and improve static typing.

## 20231023.1

Remove redundant cleanup_processing function in cleanup

## 20231016.1

Support multiple project ID for run folder transfer

## 20230927.1

Fix bug that NovaSeqXPlus date format cause error in writing pdc_archived timestamp

## 20230921.1

Remove the temp change of creating links

## 20230920.1

Supplement last PR, primary purpose is to differentiate user runs from QC runs in the instrument transfer script rather than the installed TACA.

## 20230915.1

Major overhaul of Nanopore stuff. Use generalized local script instead of installed TACA for both instruments and harmonize the way TACA handles Nanopore data from preprocessing. Implement automated handling of MinION QC runs.

## 20230913.1

Fix bugs for encrypting and archiving runs on ngi-preproc cont.

## 20230905.1

Fix bugs for encrypting and archiving runs on ngi-preproc

## 20230903.1

Adapt MinKNOW .json trimming to new format from Dorado update.

## 20230823.1

Allow manual database update of finished ONT runs

## 20230822.1

Add pandas to requiresments to accomodate last PR

## 20230821.1

Copy ONT metadata to ngi-nas-ns.

## 20230814.1

Update path to store Anglerfish results.

## 20230810.1

Implement logging for PromethION script.

## 20230809.2

Update handling of MinION QC runs to not run nanoseq, only anglerfish.

## 20230809.1

Update PromethION script to extend the scope of the log file parsing.

## 20230724.1

Enable TACA to retrieve error and warnings in bcl2fastq logs

## 20230718.1

Update PromethION script to run rsync w. -u flag and clarify archiving code.

## 20230713.1

Let PromethION script search through device logs to dump flow cell pore count history into the run dir.

## 20230711.1

Rework how PromethION script detects runs to catch mis-named ones, too.

## 20230621.1

Add support for NovaSeqXPlus and improve readability

## 20230609.1

Add functionality to update DB of specified run dirs.

## 20230607.1

Trim out unused data acquisition outputs from ONT report .json files before sending them to CouchDB.

## 20230510.1

Add storage_systems to server_status command to allow disk space surveillance of mounted virtual NAS:es. Also added Dockerfile and devcontainer setup.

## 20230503.1

Change how MinKNOW reports are synced to GenStat server to increase traceability and enable transfer of the reports of finished runs.

## 20230502.1

Enforce MinKNOW reports retain MinKNOW run ID upon transfer to ngi-internal. Improve logging.

## 20230428.1

Change offload location in promethion_transfer.py

## 20230419.1

Use a hidden file to indicate when the final rsync of ONT data to ngi-nas is done

## 20230331.1

Move MinKNOW reports to ngi-internal instead of embedding in StatusDB doc

## 20230307.1

Handle demux case that ordered read length is different from seq setup

##20230213.1
Further updates to ONT runs TACA <-> CouchDB interplay after local troubleshooting. Improve code readability, logging and exception handling.

##20230207.1
Add functionality for monitoring PromethION status

##20230117.2
More robust handling of ONT transfers

##20230117.1
Integrate ONT data flow with CouchDB nanopore_runs

##20221102.1
Include MinION data in transfer to HPC cluster

##20221028.1
Cleaner check for ONT transfer destination

##20221011.1
Add versioning for PromethION offload script

##20220830.1
Change promethion directory levels

## 20220811.1

Set short single index to 8nt

## 20220614.1

Updates to promethion offload script

## 20220613.1

Include promethion offload script

##20220610.1
Convert statusdb urls to https

## 20220524.1

Handle special demux for NoIndex cases

## 20220520.1

Include index list from undet of complex lanes

## 20220427.1

Support addtional 10X index types

## 20220414.1

Allow 0 mismatch in demux for short single index for MiSeq

## 20220412.3

Bug fix and refactor handling for 10X indexes

## 20220412.2

Handle cases with different UMI lengths

## 20220412.1

Add promethion to server_status

## 20220409.1

Small refactor for NoIndex

## 20220404.1

Change cleanup irma to cleanup miarka

## 20220330.1

Remove "Irma" from email/log

## 20220328.1

Re-define signal for sequencing done

## 20220314.1

Refactor cleanup_nas

## 20220302.1

Fix bug that samplesheet of MiSeq is overwritten

## 20220220.1

Change samplesheet location for MiSeq

## 20211216.1

Add option for syncing MinION delivery data to storage

## 20211208.1

Updates for compability with nanoseq v2.0.1

## 20211201.1

Only process MinION QC runs

## 20211011.1

Refactor of MinION code

## 20211005.1

Specify CopyComplete.txt as indicator for cleaning NovaSeq runs

## 20210819.1

Allow 0 mismatch in demux for short single index

## 20210716.1

Handle special case with index 2 only for NovaSeq

## 20210617.1

Support addtional 10X index types

## 20210604.1

Handle special case with index 2 only

## 20210330.1

Small adjust of 10X ATACseq masks

## 20210323.1

Support different FC ID pattern for NextSeq2000 in bioinfo_tab.py

## 20210318.1

Support different FC ID pattern for NextSeq2000

## 20210313.1

Support addtional 10X index types

## 20210303.1

Fix bug that runtype was overwritten

## 20210302.2

Fix FC name pattern for NextSeq2000

## 20210302.1

Setup VERSIONLOG.md<|MERGE_RESOLUTION|>--- conflicted
+++ resolved
@@ -1,10 +1,9 @@
 # TACA Version Log
 
-<<<<<<< HEAD
-## 20241206.1
+## 20241212.1
 
 Add ONT instrument data to bioinfo_tab
-=======
+
 ## 20241211.1
 
 No longer reserve PromethION column 3 for Clinical Genomics.
@@ -28,7 +27,6 @@
 ## 20241204.2
 
 Add automated QC reports with ToulligQC for ONT.
->>>>>>> 9ce7390b
 
 ## 20241204.1
 
