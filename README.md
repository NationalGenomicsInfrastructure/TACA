<p align="center">
  <a href="https://github.com/SciLifeLab/TACA">
    <img width="512" height="175" src="artwork/logo.png"/>
  </a>
</p>

# Tool for the Automation of Cleanup and Analyses

[![PyPI version](https://badge.fury.io/py/taca.svg)](http://badge.fury.io/py/taca)
[![Documentation Status](https://readthedocs.org/projects/taca/badge/?version=latest)](https://readthedocs.org/projects/taca/?badge=latest)
[![codecov](https://codecov.io/gh/scilifelab/taca/branch/master/graph/badge.svg)](https://codecov.io/gh/scilifelab/taca)

This package contains several tools for projects and data management in the [National Genomics Infrastructure](https://ngisweden.scilifelab.se/) in Stockholm, Sweden.

<<<<<<< HEAD
## Installation

Inside the repo, run `pip install .`

## Development

Run `pip install requirements-dev.txt` to install packages used for development and `pip install -e .` to make the installation editable.

### Automated linting

This repo is configured for automated linting. Linter parameters are defined in `pyproject.toml`.

As of now, we use:

- [ruff](https://docs.astral.sh/ruff/) to perform automated formatting and a variety of lint checks.
  - Run with `ruff check .` and `ruff format .`
- [mypy](https://mypy.readthedocs.io/en/stable/) for static type checking and to prevent contradictory type annotation.
  - Run with `mypy **/*.py`
- [pipreqs](https://github.com/bndr/pipreqs) to check that the requirement files are up-to-date with the code.

  - This is run with a custom Bash script in GitHub Actions which will only compare the list of package names.

    ```
    # Extract and sort package names
    awk '{print $1}' $1 | sort -u > "$1".compare
    awk -F'==' '{print $1}' $2 | sort -u > "$2".compare

    # Compare package lists
    if cmp -s "$1".compare "$2".compare
    then
      echo "Requirements are the same"
      exit 0
    else
      echo "Requirements are different"
      exit 1
    fi
    ```

- [prettier](https://prettier.io/) to format common languages.
  - Run with `prettier .`
- [editorconfig-checker](https://github.com/editorconfig-checker/editorconfig-checker) to enforce `.editorconfig` rules for all files not covered by the tools above.
  - Run with
    ```
    editorconfig-checker $(git ls-files | grep -v '.py\|.md\|.json\|.yml\|.yaml\|.html')
    ```

#### [GitHub Actions](https://docs.github.com/en/actions)

Configured in `.github/workflows/lint-code.yml`. Will test all commits in pushes or pull requests, but not change code or prevent merges.

#### [Pre-commit](https://pre-commit.com/)

Will prevent local commits that fail linting checks. Configured in `.pre-commit-config.yml`.

To set up pre-commit checking:

1. Run `pip install pre-commit`
2. Navigate to the repo root
3. Run `pre-commit install`

This can be disabled with `pre-commit uninstall`

#### VS Code automation

To enable automated linting in VS Code, go the the user `settings.json` and include the following lines:
=======

### Run tests in docker

```shell
git clone https://github.com/SciLifeLab/TACA.git
cd TACA
docker build -t taca_testing --target testing .
docker run -it taca_testing
```

### Install for development
You can install your own fork of taca in for instance a local conda environment for development. Provided you have conda installed:
>>>>>>> 8cbb12d2

```
"[python]": {
    "editor.defaultFormatter": "charliermarsh.ruff",
}
```

This will run the `ruff`-mediated linting with the same parameters as the `GitHub Actions` and `pre-commit` every time VS Code is used to format the code in the repository.

To run formatting on save, include the lines:

<<<<<<< HEAD
=======
# Check that tests pass:
python -m unittest discover -s tests -p "test_*.py"
>>>>>>> 8cbb12d2
```
"[python]": {
    "editor.formatOnSave": true,
}
```

### Git blame suppression

When a non-invasive tool is used to tidy up a lot of code, it is useful to supress the Git blame for that particular commit, so the original author can still be traced.

To do this, add the hash of the commit containing the changes to `.git-blame-ignore-revs`, headed by an explanatory comment.

### Deliver command

There is also a [plugin for the deliver command](https://github.com/SciLifeLab/taca-ngi-pipeline). To install this in the same development environment:

```
# Install taca delivery plugin for development
git clone https://github.com/<username>/TACA.git
cd ../taca-ngi-pipeline
python setup.py develop
pip install -r ./requirements-dev.txt

# add required config files and env for taca delivery plugin
echo "foo:bar" >> ~/.ngipipeline/ngi_config.yaml
echo "foo:bar" >> ~/.ngipipeline/ngi_config.yaml
mkdir ~/.taca && cp tests/data/taca_test_cfg.yaml ~/.taca/taca.yaml
export CHARON_BASE_URL="http://tracking.database.org"
export CHARON_API_TOKEN="charonapitokengoeshere"

# Check that tests pass:
cd tests && nosetests -v -s
```

For a more detailed documentation please go to [the documentation page](http://taca.readthedocs.org/en/latest/).<|MERGE_RESOLUTION|>--- conflicted
+++ resolved
@@ -12,7 +12,15 @@
 
 This package contains several tools for projects and data management in the [National Genomics Infrastructure](https://ngisweden.scilifelab.se/) in Stockholm, Sweden.
 
-<<<<<<< HEAD
+### Run tests in docker
+
+```shell
+git clone https://github.com/SciLifeLab/TACA.git
+cd TACA
+docker build -t taca_testing --target testing .
+docker run -it taca_testing
+```
+
 ## Installation
 
 Inside the repo, run `pip install .`
@@ -78,20 +86,6 @@
 #### VS Code automation
 
 To enable automated linting in VS Code, go the the user `settings.json` and include the following lines:
-=======
-
-### Run tests in docker
-
-```shell
-git clone https://github.com/SciLifeLab/TACA.git
-cd TACA
-docker build -t taca_testing --target testing .
-docker run -it taca_testing
-```
-
-### Install for development
-You can install your own fork of taca in for instance a local conda environment for development. Provided you have conda installed:
->>>>>>> 8cbb12d2
 
 ```
 "[python]": {
@@ -103,11 +97,6 @@
 
 To run formatting on save, include the lines:
 
-<<<<<<< HEAD
-=======
-# Check that tests pass:
-python -m unittest discover -s tests -p "test_*.py"
->>>>>>> 8cbb12d2
 ```
 "[python]": {
     "editor.formatOnSave": true,
