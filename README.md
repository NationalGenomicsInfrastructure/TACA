<p align="center">
  <a href="https://github.com/SciLifeLab/TACA">
    <img width="512" height="175" src="artwork/logo.png"/>
  </a>
</p>

# Tool for the Automation of Cleanup and Analyses

[![PyPI version](https://badge.fury.io/py/taca.svg)](http://badge.fury.io/py/taca)
[![Documentation Status](https://readthedocs.org/projects/taca/badge/?version=latest)](https://readthedocs.org/projects/taca/?badge=latest)
[![codecov](https://codecov.io/gh/scilifelab/taca/branch/master/graph/badge.svg)](https://codecov.io/gh/scilifelab/taca)

This package contains several tools for projects and data management in the [National Genomics Infrastructure](https://ngisweden.scilifelab.se/) in Stockholm, Sweden.

<<<<<<< HEAD
## Installation

Inside the repo, run `pip install .`

## Development

Run `pip install requirements-dev.txt` to install packages used for development and `pip install -e .` to make the installation editable.

### Automated linting

This repo is configured for automated linting. Linter parameters are defined in `pyproject.toml`.

As of now, we use:

- [ruff](https://docs.astral.sh/ruff/) to perform automated formatting and a variety of lint checks.
  - Run with `ruff check .` and `ruff format .`
- [mypy](https://mypy.readthedocs.io/en/stable/) for static type checking and to prevent contradictory type annotation.
  - Run with `mypy **/*.py`
- [pipreqs](https://github.com/bndr/pipreqs) to check that the requirement files are up-to-date with the code.

  - This is run with a custom Bash script in GitHub Actions which will only compare the list of package names.

    ```
    # Extract and sort package names
    awk '{print $1}' $1 | sort -u > "$1".compare
    awk -F'==' '{print $1}' $2 | sort -u > "$2".compare

    # Compare package lists
    if cmp -s "$1".compare "$2".compare
    then
      echo "Requirements are the same"
      exit 0
    else
      echo "Requirements are different"
      exit 1
    fi
    ```

- [prettier](https://prettier.io/) to format common languages.
  - Run with `prettier .`
- [editorconfig-checker](https://github.com/editorconfig-checker/editorconfig-checker) to enforce `.editorconfig` rules for all files not covered by the tools above.
  - Run with
    ```
    editorconfig-checker $(git ls-files | grep -v '.py\|.md\|.json\|.yml\|.yaml\|.html')
    ```

#### [GitHub Actions](https://docs.github.com/en/actions)

Configured in `.github/workflows/lint-code.yml`. Will test all commits in pushes or pull requests, but not change code or prevent merges.

#### [Pre-commit](https://pre-commit.com/)

Will prevent local commits that fail linting checks. Configured in `.pre-commit-config.yml`.

To set up pre-commit checking:

1. Run `pip install pre-commit`
2. Navigate to the repo root
3. Run `pre-commit install`

This can be disabled with `pre-commit uninstall`

#### VS Code automation

To enable automated linting in VS Code, go the the user `settings.json` and include the following lines:
=======
### Install for development

You can install your own fork of taca in for instance a local conda environment for development. Provided you have conda installed:
>>>>>>> 1912ea8c

```
"[python]": {
    "editor.defaultFormatter": "charliermarsh.ruff",
}
```

This will run the `ruff`-mediated linting with the same parameters as the `GitHub Actions` and `pre-commit` every time VS Code is used to format the code in the repository.

<<<<<<< HEAD
To run formatting on save, include the lines:
=======
# install TACA and dependencies for developoment
cd TACA
python setup.py develop
pip install -r ./requirements-dev.txt
>>>>>>> 1912ea8c

```
"[python]": {
    "editor.formatOnSave": true,
}
```

### Git blame suppression

When a non-invasive tool is used to tidy up a lot of code, it is useful to supress the Git blame for that particular commit, so the original author can still be traced.

To do this, add the hash of the commit containing the changes to `.git-blame-ignore-revs`, headed by an explanatory comment.

### Deliver command

There is also a [plugin for the deliver command](https://github.com/SciLifeLab/taca-ngi-pipeline). To install this in the same development environment:

```
# Install taca delivery plugin for development
git clone https://github.com/<username>/TACA.git
cd ../taca-ngi-pipeline
python setup.py develop
pip install -r ./requirements-dev.txt

# add required config files and env for taca delivery plugin
echo "foo:bar" >> ~/.ngipipeline/ngi_config.yaml
mkdir ~/.taca && cp tests/data/taca_test_cfg.yaml ~/.taca/taca.yaml
export CHARON_BASE_URL="http://tracking.database.org"
export CHARON_API_TOKEN="charonapitokengoeshere"

# Check that tests pass:
cd tests && nosetests -v -s
```

For a more detailed documentation please go to [the documentation page](http://taca.readthedocs.org/en/latest/).<|MERGE_RESOLUTION|>--- conflicted
+++ resolved
@@ -12,7 +12,6 @@
 
 This package contains several tools for projects and data management in the [National Genomics Infrastructure](https://ngisweden.scilifelab.se/) in Stockholm, Sweden.
 
-<<<<<<< HEAD
 ## Installation
 
 Inside the repo, run `pip install .`
@@ -78,11 +77,6 @@
 #### VS Code automation
 
 To enable automated linting in VS Code, go the the user `settings.json` and include the following lines:
-=======
-### Install for development
-
-You can install your own fork of taca in for instance a local conda environment for development. Provided you have conda installed:
->>>>>>> 1912ea8c
 
 ```
 "[python]": {
@@ -92,14 +86,7 @@
 
 This will run the `ruff`-mediated linting with the same parameters as the `GitHub Actions` and `pre-commit` every time VS Code is used to format the code in the repository.
 
-<<<<<<< HEAD
 To run formatting on save, include the lines:
-=======
-# install TACA and dependencies for developoment
-cd TACA
-python setup.py develop
-pip install -r ./requirements-dev.txt
->>>>>>> 1912ea8c
 
 ```
 "[python]": {
@@ -126,6 +113,7 @@
 
 # add required config files and env for taca delivery plugin
 echo "foo:bar" >> ~/.ngipipeline/ngi_config.yaml
+echo "foo:bar" >> ~/.ngipipeline/ngi_config.yaml
 mkdir ~/.taca && cp tests/data/taca_test_cfg.yaml ~/.taca/taca.yaml
 export CHARON_BASE_URL="http://tracking.database.org"
 export CHARON_API_TOKEN="charonapitokengoeshere"
