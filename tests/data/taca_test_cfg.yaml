log:
  file: data/taca.log

server_status:
  command: df -h
  servers:
    localhost: "data/"
  user:

statusdb:
  url: url
  username: username
  password: pwd
  xten_db: x_flowcells

analysis:
<<<<<<< HEAD
  status_dir: data/
  data_dir: data/test_data/
  deliver_runfolder:
    analysis_server:
      host: b5.biotech.kth.se
      port:
      user: sara.sjunnebo
    destination: test
  mfs_path:
    miseq: data/
    hiseqx: data/
    novaseq: data/
  NovaSeq:
    bcl2fastq:
      bin: path_to_bcl_to_fastq
      tenX_index_path: "data/test_10X_indexes"
      smartseq_index_path: "data/test_smartseq_indexes"
      options:
        common:
          - output-dir: Demultiplexing
          - opt: b
          - c
        SMARTSEQ:
          - d
        10X_SINGLE:
          - a
        10X_DUAL:
          - e
    samplesheets_dir: "data"
    analysis_server:
      host:
      port:
      user:
      sync:
        data_archive:
        include:
          - "*.file"
  MiSeq:
    bcl2fastq:
      bin: path_to_bcl_to_fastq
      options:
        common:
          - output-dir: Demultiplexing
    samplesheets_dir: "data"
    analysis_server:
      host:
      port:
      user:
      sync:
        data_archive:
        include:
          - "*.file"
  NextSeq:
    samplesheets_dir: "data"
    bcl2fastq:
      bin: path_to_bcl_to_fastq
      tenX_index_path: "data/test_10X_indexes"
      smartseq_index_path: "data/test_smartseq_indexes"
      options:
        common:
          - output-dir: Demultiplexing
    analysis_server:
      host:
      port:
      user:
      sync:
        data_archive:
        include:
          - "*.file"
  DummySeq:
    samplesheets_dir: "data"
=======
    status_dir: data/
    data_dir: data/test_data/
    deliver_runfolder:
      analysis_server:
        host: b5.biotech.kth.se
        port:
        user: sara.sjunnebo
      destination: test
    mfs_path:
      hiseq: data/
      miseq: data/
      hiseqx: data/
      novaseq: data/
    HiSeqX:
        QC:
            max_percentage_undetermined_indexes_pooled_lane: 5
            max_percentage_undetermined_indexes_unpooled_lane: 20
            minimum_percentage_Q30_bases_per_lane: 75
            minimum_yield_per_lane: 305000000
            max_frequency_most_represented_und_index_pooled_lane: 5
            max_frequency_most_represented_und_index_unpooled_lane: 40
        bcl2fastq:
            bin: path_to_bcl_to_fastq
            tenX_index_path: "data/test_10X_indexes"
            smartseq_index_path: "data/test_smartseq_indexes"
            options_10X: a
            options_SMARTSEQ: d
            options_10X_ST: e
            options:
                - output-dir: Demultiplexing
                - opt: b
                - c
            options_10X_SINGLE:
                - minimum-trimmed-read-length: 8
                - mask-short-adapter-reads: 8
                - ignore-missing-positions
                - ignore-missing-controls
                - ignore-missing-filter
                - ignore-missing-bcls
                - create-fastq-for-index-reads
            options_10X_DUAL:
                - minimum-trimmed-read-length: 8
                - mask-short-adapter-reads: 8
                - ignore-missing-positions
                - ignore-missing-controls
                - ignore-missing-filter
                - ignore-missing-bcls
            options_IDT_UMI:
                - minimum-trimmed-read-length: 0
                - mask-short-adapter-reads: 0
            options_SMARTSEQ:
                - create-fastq-for-index-reads
                - no-lane-splitting
            options_NOINDEX:
                - create-fastq-for-index-reads
                - barcode-mismatches: 0
            options_short_single_index:
                - barcode-mismatches: 0
        samplesheets_dir: "data"
        analysis_server:
            host:
            port:
            user:
            sync:
                data_archive:
                include:
                    - "*.file"
    HiSeq:
        QC:
            max_number_undetermined_reads_simple_lane: 5000000
            max_percentage_undetermined_indexes_simple_lane: 5
            max_percentage_undetermined_indexes_NoIndex_lane: 30
            max_frequency_most_represented_und_index_NoIndex_lane: 40
        bcl2fastq:
            bin: path_to_bcl_to_fastq
            options:
                - output-dir: Demultiplexing
                - some-opt: some_val
                - other-opt
        samplesheets_dir: "data"
        analysis_server:
            host:
            port:
            user:
            sync:
                data_archive:
                include:
                    - "*.file"
    MiSeq:
        QC:
            max_number_undetermined_reads_simple_lane: 5000000
            max_percentage_undetermined_indexes_simple_lane: 5
            max_percentage_undetermined_indexes_NoIndex_lane: 30
            max_frequency_most_represented_und_index_NoIndex_lane: 40
        bcl2fastq:
            bin: path_to_bcl_to_fastq
            options:
                - output-dir: Demultiplexing
        samplesheets_dir: "data"
        analysis_server:
            host:
            port:
            user:
            sync:
                data_archive:
                include:
                    - "*.file"
    NextSeq:
        samplesheets_dir: "data"
        bcl2fastq:
            bin: path_to_bcl_to_fastq
            tenX_index_path: "data/test_10X_indexes"
            smartseq_index_path: "data/test_smartseq_indexes"
            options:
                - output-dir: Demultiplexing
        analysis_server:
            host:
            port:
            user:
            sync:
                data_archive:
                include:
                    - "*.file"
    NovaSeq:
        samplesheets_dir: "data"
        bcl2fastq:
            bin: path_to_bcl_to_fastq
            tenX_index_path: "data/test_10X_indexes"
            smartseq_index_path: "data/test_smartseq_indexes"
            options:
                - output-dir: Demultiplexing
        analysis_server:
            host:
            port:
            user:
            sync:
                data_archive:
                include:
                    - "*.file"
    DummySeq:
      samplesheets_dir: "data"
>>>>>>> 8cbb12d2

bioinfo_tab:
  data_dirs:
    - "data/test_data"
  xten_samplesheets: "data"

mail:
  recipients: some_user@some_email.com<|MERGE_RESOLUTION|>--- conflicted
+++ resolved
@@ -14,79 +14,6 @@
   xten_db: x_flowcells
 
 analysis:
-<<<<<<< HEAD
-  status_dir: data/
-  data_dir: data/test_data/
-  deliver_runfolder:
-    analysis_server:
-      host: b5.biotech.kth.se
-      port:
-      user: sara.sjunnebo
-    destination: test
-  mfs_path:
-    miseq: data/
-    hiseqx: data/
-    novaseq: data/
-  NovaSeq:
-    bcl2fastq:
-      bin: path_to_bcl_to_fastq
-      tenX_index_path: "data/test_10X_indexes"
-      smartseq_index_path: "data/test_smartseq_indexes"
-      options:
-        common:
-          - output-dir: Demultiplexing
-          - opt: b
-          - c
-        SMARTSEQ:
-          - d
-        10X_SINGLE:
-          - a
-        10X_DUAL:
-          - e
-    samplesheets_dir: "data"
-    analysis_server:
-      host:
-      port:
-      user:
-      sync:
-        data_archive:
-        include:
-          - "*.file"
-  MiSeq:
-    bcl2fastq:
-      bin: path_to_bcl_to_fastq
-      options:
-        common:
-          - output-dir: Demultiplexing
-    samplesheets_dir: "data"
-    analysis_server:
-      host:
-      port:
-      user:
-      sync:
-        data_archive:
-        include:
-          - "*.file"
-  NextSeq:
-    samplesheets_dir: "data"
-    bcl2fastq:
-      bin: path_to_bcl_to_fastq
-      tenX_index_path: "data/test_10X_indexes"
-      smartseq_index_path: "data/test_smartseq_indexes"
-      options:
-        common:
-          - output-dir: Demultiplexing
-    analysis_server:
-      host:
-      port:
-      user:
-      sync:
-        data_archive:
-        include:
-          - "*.file"
-  DummySeq:
-    samplesheets_dir: "data"
-=======
     status_dir: data/
     data_dir: data/test_data/
     deliver_runfolder:
@@ -228,7 +155,6 @@
                     - "*.file"
     DummySeq:
       samplesheets_dir: "data"
->>>>>>> 8cbb12d2
 
 bioinfo_tab:
   data_dirs:
