#!/usr/bin/env python

import filecmp
import json
import os
import shutil
import subprocess
import sys
import tempfile
import unittest
from unittest import mock

from flowcell_parser.classes import LaneBarcodeParser

from taca.illumina.NextSeq_Runs import NextSeq_Run
<<<<<<< HEAD
from taca.illumina.NovaSeq_Runs import NovaSeq_Run
from taca.illumina.Runs import Run, _create_folder_structure, _generate_lane_html
from taca.illumina.Standard_Runs import Standard_Run
=======
from flowcell_parser.classes import RunParser, LaneBarcodeParser, SampleSheetParser
>>>>>>> 8cbb12d2
from taca.utils import config as conf

if sys.version_info[0] >= 3:
    unicode = str

# This is only run if TACA is called from the CLI, as this is a test, we need to
# call it explicitely
CONFIG = conf.load_yaml_config("data/taca_test_cfg.yaml")


class TestRuns(unittest.TestCase):
    """Tests for the Run base class."""

    @classmethod
    def setUpClass(self):
        """Creates the following directory tree for testing purposes:

        tmp/
        |__ 141124_ST-COMPLETED_01_AFCIDXX
        |   |__ RunInfo.xml
        |   |__ Demultiplexing
        |   |   |__ Undetermined_S0_L001_R1_001.fastq.gz
        |   |   |__ Stats
        |   |       |__ DemultiplexingStats.xml
        |   |__ RTAComplete.txt
        |   |__ SampleSheet.csv
        |__ 141124_ST-INPROGRESS_02_AFCIDXX
        |   |__ RunInfo.xml
        |   |__ Demultiplexing
        |   |__ Demultiplexing_0
        |   |__ Demultiplexing_1
        |   |__ Demultiplexing_2
        |   |__ Demultiplexing_3
        |   |__ SampleSheet_0.csv
        |   |__ SampleSheet_1.csv
        |   |__ SampleSheet_2.csv
        |   |__ SampleSheet_3.csv
        |   |__ RTAComplete.txt
        |__ 141124_ST-INPROGRESSDONE_02_AFCIDXX
        |   |__ RunInfo.xml
        |   |__ Demultiplexing
        |   |__ Demultiplexing_0
        |   |   |__Stats
        |   |      |__ DemultiplexingStats.xml
        |   |      |__ DemuxSummaryF1L1.txt
        |   |__ Demultiplexing_1
        |   |   |__Stats
        |   |      |__ DemultiplexingStats.xml
        |   |__ Demultiplexing_2
        |   |   |__Stats
        |   |      |__ DemultiplexingStats.xml
        |   |__ Demultiplexing_3
        |   |   |__Stats
        |   |      |__ DemultiplexingStats.xml
        |   |__ SampleSheet_0.csv
        |   |__ SampleSheet_1.csv
        |   |__ SampleSheet_2.csv
        |   |__ SampleSheet_3.csv
        |   |__ RTAComplete.txt
        |__ 141124_ST-RUNNING_03_AFCIDXX
        |   |__ RunInfo.xml
        |__ 141124_ST-TOSTART_04_FCIDXXX
        |   |__ RunInfo.xml
        |   |__ RTAComplete.txt
        |__ 141124_ST-DUMMY1_01_AFCIDXX
        |   |__ RunInfo.xml
        |   |__ SampleSheet.csv
        |__ 141124_ST-COMPLEX1_01_AFCIDXX
        |   |__lots of files
        |__ archive
        """
        self.tmp_dir = os.path.join(tempfile.mkdtemp(), "tmp")
        self.transfer_file = os.path.join(self.tmp_dir, "transfer.tsv")

        running = os.path.join(self.tmp_dir, "141124_ST-RUNNING1_03_AFCIDXX")
        to_start = os.path.join(self.tmp_dir, "141124_ST-TOSTART1_04_FCIDXXX")
        in_progress = os.path.join(self.tmp_dir, "141124_ST-INPROGRESS1_02_AFCIDXX")
        in_progress_done = os.path.join(
            self.tmp_dir, "141124_ST-INPROGRESSDONE1_02_AFCIDXX"
        )
        completed = os.path.join(self.tmp_dir, "141124_ST-COMPLETED1_01_AFCIDXX")
        dummy = os.path.join(self.tmp_dir, "141124_ST-DUMMY1_01_AFCIDXX")
        complex_run_dir = os.path.join(self.tmp_dir, "141124_ST-COMPLEX1_01_AFCIDXX")
        finished_runs = [to_start, in_progress, in_progress_done, completed]

        # Create runs directory structure
        os.makedirs(self.tmp_dir)
        os.makedirs(running)
        os.makedirs(to_start)
        os.makedirs(os.path.join(in_progress, "Demultiplexing"))
        os.makedirs(
            os.path.join(
                in_progress,
                "Demultiplexing_0",
                "Reports",
                "html",
                "FCIDXX",
                "all",
                "all",
                "all",
            )
        )
        os.makedirs(os.path.join(in_progress, "Demultiplexing_1"))
        os.makedirs(os.path.join(in_progress, "Demultiplexing_2"))
        os.makedirs(os.path.join(in_progress, "Demultiplexing_3"))
        os.makedirs(os.path.join(in_progress_done, "Demultiplexing"))
        os.makedirs(os.path.join(in_progress_done, "Demultiplexing_0/Stats"))
        os.makedirs(os.path.join(completed, "Demultiplexing", "Stats"))
        os.makedirs(dummy)
        os.makedirs(os.path.join(complex_run_dir, "Demultiplexing"))
        os.makedirs(os.path.join(complex_run_dir, "Demultiplexing_0", "Stats"))
        os.makedirs(os.path.join(complex_run_dir, "Demultiplexing_1", "Stats"))
        os.makedirs(
            os.path.join(
                complex_run_dir,
                "Demultiplexing_0",
                "N__One_20_01",
                "Sample_P12345_1001",
            )
        )
        os.makedirs(
            os.path.join(
                complex_run_dir,
                "Demultiplexing_0",
                "Reports",
                "html",
                "FCIDXX",
                "all",
                "all",
                "all",
            )
        )
        os.makedirs(
            os.path.join(
                complex_run_dir,
                "Demultiplexing_1",
                "Reports",
                "html",
                "FCIDXX",
                "all",
                "all",
                "all",
            )
        )

        # Create files indicating that a run is finished
        for run in finished_runs:
<<<<<<< HEAD
            open(os.path.join(run, "RTAComplete.txt"), "w").close()

        # Create sample sheets for running demultiplexing
        open(os.path.join(in_progress, "SampleSheet_0.csv"), "w").close()
        open(os.path.join(in_progress, "SampleSheet_1.csv"), "w").close()
        open(os.path.join(in_progress, "SampleSheet_2.csv"), "w").close()
        open(os.path.join(in_progress, "SampleSheet_3.csv"), "w").close()
        open(os.path.join(in_progress_done, "SampleSheet_0.csv"), "w").close()
        shutil.copy("data/samplesheet.csv", os.path.join(completed, "SampleSheet.csv"))
        shutil.copy(
            "data/samplesheet.csv", os.path.join(complex_run_dir, "SampleSheet_0.csv")
        )
        shutil.copy(
            "data/samplesheet.csv", os.path.join(complex_run_dir, "SampleSheet_1.csv")
        )
=======
            open(os.path.join(run, 'RTAComplete.txt'), 'w').close()
            open(os.path.join(run, 'CopyComplete.txt'), 'w').close()

        # Create sample sheets for running demultiplexing
        open(os.path.join(in_progress, 'SampleSheet_0.csv'), 'w').close()
        open(os.path.join(in_progress, 'SampleSheet_1.csv'), 'w').close()
        open(os.path.join(in_progress, 'SampleSheet_2.csv'), 'w').close()
        open(os.path.join(in_progress, 'SampleSheet_3.csv'), 'w').close()
        shutil.copy('data/samplesheet.csv', os.path.join(in_progress_done, 'SampleSheet_0.csv'))
        shutil.copy('data/samplesheet.csv', os.path.join(completed, 'SampleSheet.csv'))
        shutil.copy('data/samplesheet.csv', os.path.join(complex_run_dir, 'SampleSheet.csv'))
        shutil.copy('data/samplesheet.csv', os.path.join(complex_run_dir, 'SampleSheet_0.csv'))
        shutil.copy('data/samplesheet.csv', os.path.join(complex_run_dir, 'SampleSheet_1.csv'))
>>>>>>> 8cbb12d2

        # Create files indicating that demultiplexing is ongoing
        open(
            os.path.join(
                in_progress_done, "Demultiplexing_0", "Stats", "DemultiplexingStats.xml"
            ),
            "w",
        ).close()
        open(
            os.path.join(
                in_progress_done, "Demultiplexing_0", "Stats", "DemuxSummaryF1L1.txt"
            ),
            "w",
        ).close()
        shutil.copy(
            "data/lane.html",
            os.path.join(
                in_progress,
                "Demultiplexing_0",
                "Reports",
                "html",
                "FCIDXX",
                "all",
                "all",
                "all",
            ),
        )

        # Create files indicating that the preprocessing is done
        open(
            os.path.join(
                completed, "Demultiplexing", "Stats", "DemultiplexingStats.xml"
            ),
            "w",
        ).close()
        open(
            os.path.join(
                completed, "Demultiplexing", "Undetermined_S0_L001_R1_001.fastq.gz"
            ),
            "w",
        ).close()
        open(
            os.path.join(
                complex_run_dir,
                "Demultiplexing_0",
                "N__One_20_01",
                "Sample_P12345_1001",
                "P16510_1001_S1_L001_R1_001.fastq.gz",
            ),
            "w",
        ).close()
        open(
            os.path.join(
                complex_run_dir,
                "Demultiplexing_0",
                "N__One_20_01",
                "Sample_P12345_1001",
                "P16510_1001_S1_L001_R2_001.fastq.gz",
            ),
            "w",
        ).close()
        with open(
            os.path.join(completed, "Demultiplexing", "Stats", "Stats.json"),
            "w",
            encoding="utf-8",
        ) as stats_json:
            stats_json.write(unicode(json.dumps({"silly": 1}, ensure_ascii=False)))

        shutil.copy('data/demux_bcl2fastq.err', os.path.join(in_progress_done, 'demux_0_bcl2fastq.err'))

        # Copy transfer file with the completed run
        shutil.copy("data/test_transfer.tsv", self.transfer_file)

        # Move sample RunInfo.xml file to every run directory
        for run in [
            running,
            to_start,
            in_progress,
            in_progress_done,
            completed,
            dummy,
            complex_run_dir,
        ]:
            shutil.copy("data/RunInfo.xml", run)
            shutil.copy("data/runParameters.xml", run)

        # Create files for complex case
        shutil.copy(
            "data/Stats.json",
            os.path.join(complex_run_dir, "Demultiplexing_0", "Stats", "Stats.json"),
        )
        shutil.copy(
            "data/Stats.json",
            os.path.join(complex_run_dir, "Demultiplexing_1", "Stats", "Stats.json"),
        )
        shutil.copy(
            "data/lane.html",
            os.path.join(
                complex_run_dir,
                "Demultiplexing_0",
                "Reports",
                "html",
                "FCIDXX",
                "all",
                "all",
                "all",
            ),
        )
        shutil.copy(
            "data/lane.html",
            os.path.join(
                complex_run_dir,
                "Demultiplexing_1",
                "Reports",
                "html",
                "FCIDXX",
                "all",
                "all",
                "all",
            ),
        )
        shutil.copy(
            "data/laneBarcode.html",
            os.path.join(
                complex_run_dir,
                "Demultiplexing_0",
                "Reports",
                "html",
                "FCIDXX",
                "all",
                "all",
                "all",
            ),
        )
        shutil.copy(
            "data/laneBarcode.html",
            os.path.join(
                complex_run_dir,
                "Demultiplexing_1",
                "Reports",
                "html",
                "FCIDXX",
                "all",
                "all",
                "all",
            ),
        )

        # Create archive dir
        self.archive_dir = os.path.join(self.tmp_dir, "archive")
        os.makedirs(self.archive_dir)

        # Create run objects
        self.running = Standard_Run(
            os.path.join(self.tmp_dir, "141124_ST-RUNNING1_03_AFCIDXX"),
            CONFIG["analysis"]["NovaSeq"],
        )
        self.to_start = Run(
            os.path.join(self.tmp_dir, "141124_ST-TOSTART1_04_FCIDXXX"),
            CONFIG["analysis"]["NovaSeq"],
        )
        self.in_progress = Standard_Run(
            os.path.join(self.tmp_dir, "141124_ST-INPROGRESS1_02_AFCIDXX"),
            CONFIG["analysis"]["NovaSeq"],
        )
        self.in_progress_done = Standard_Run(
            os.path.join(self.tmp_dir, "141124_ST-INPROGRESSDONE1_02_AFCIDXX"),
            CONFIG["analysis"]["NovaSeq"],
        )
        self.completed = Run(
            os.path.join(self.tmp_dir, "141124_ST-COMPLETED1_01_AFCIDXX"),
            CONFIG["analysis"]["NovaSeq"],
        )
        self.dummy_run = Run(
            os.path.join(self.tmp_dir, "141124_ST-DUMMY1_01_AFCIDXX"),
            CONFIG["analysis"]["NovaSeq"],
        )
        self.finished_runs = [self.to_start, self.in_progress, self.completed]
<<<<<<< HEAD
        self.complex_run = Run(
            os.path.join(self.tmp_dir, "141124_ST-COMPLEX1_01_AFCIDXX"),
            CONFIG["analysis"]["NovaSeq"],
        )
=======

        self.complex_run = Run(os.path.join(self.tmp_dir, '141124_ST-COMPLEX1_01_AFCIDXX'),
                               CONFIG['analysis']['HiSeq'])
>>>>>>> 8cbb12d2

    @classmethod
    def tearDownClass(self):
        shutil.rmtree(self.tmp_dir)

    def test_run_setup(self):
        """Raise RuntimeError if files are missing."""
        # if rundir missing
        with self.assertRaises(RuntimeError):
            Run("missing_dir", CONFIG["analysis"]["NovaSeq"])
        # if config incomplete
        with self.assertRaises(RuntimeError):
            Run(self.tmp_dir, CONFIG["analysis"]["DummySeq"])
        # if runParameters.xml missing
        with self.assertRaises(RuntimeError):
            Run(self.tmp_dir, CONFIG["analysis"]["NovaSeq"])

    def test_is_sequencing_done(self):
        """Is finished should be True only if "RTAComplete.txt" file is present."""
        self.assertFalse(self.running._is_sequencing_done())
        self.assertTrue(all([run._is_sequencing_done for run in self.finished_runs]))

    def test_get_run_status(self):
        """Get the run status based on present files."""
        self.assertEqual("SEQUENCING", self.running.get_run_status())
        self.assertEqual("TO_START", self.to_start.get_run_status())
        self.assertEqual("IN_PROGRESS", self.in_progress.get_run_status())
        self.assertEqual("COMPLETED", self.completed.get_run_status())

    def test_is_transferred(self):
        """is_transferred should rely on the info in transfer.tsv."""
        os.makedirs(
            os.path.join(self.tmp_dir, "141124_ST-DUMMY1_01_AFCIDXX", "transferring")
        )
        self.assertTrue(self.dummy_run.is_transferred(self.transfer_file))
        self.assertTrue(self.completed.is_transferred(self.transfer_file))
        self.assertFalse(self.running.is_transferred(self.transfer_file))
        self.assertFalse(self.to_start.is_transferred(self.transfer_file))
        self.assertFalse(self.in_progress.is_transferred(self.transfer_file))
        self.assertFalse(self.completed.is_transferred("missing_file"))

    @mock.patch("taca.illumina.Standard_Runs.Standard_Run._aggregate_demux_results")
    def test_check_run_status_done(self, mock_aggregate_demux_results):
        """Recognize if a demultiplexing run is finished or not."""
        self.in_progress.check_run_status()
        mock_aggregate_demux_results.assert_not_called()
        self.in_progress_done.check_run_status()
        mock_aggregate_demux_results.assert_called_once()

    @mock.patch("taca.illumina.Runs.Run.get_run_status")
    def test_check_run_status_completed(self, mock_status):
        """Return None if run is finished."""
        mock_status.return_value = "COMPLETED"
        self.assertEqual(self.in_progress.check_run_status(), None)

    def test_get_run_type(self):
        """Return runtype if set."""
        self.assertEqual("NGI-RUN", self.running.get_run_type())
        self.to_start.run_type = False
        with self.assertRaises(RuntimeError):
            self.to_start.get_run_type()

    def test_get_demux_folder(self):
        """Return name of demux folder if set."""
        self.assertEqual("Demultiplexing", self.running._get_demux_folder())

    def test_get_samplesheet(self):
        """Return location of sample sheet."""
        self.assertEqual("data/2014/FCIDXX.csv", self.running._get_samplesheet())

    def test_is_demultiplexing_done(self):
        """Return true if Stats.json exists, else false."""
        self.assertFalse(self.in_progress._is_demultiplexing_done())
        self.assertTrue(self.completed._is_demultiplexing_done())

    def test_is_demultiplexing_started(self):
        """Return true if demux folder exists, else false."""
        self.assertTrue(self.in_progress._is_demultiplexing_started())
        self.assertFalse(self.to_start._is_demultiplexing_started())

    def test_generate_per_lane_base_mask(self):
        """Generate base mask."""
        with self.assertRaises(RuntimeError):
            self.dummy_run._generate_per_lane_base_mask()

<<<<<<< HEAD
        shutil.copy(
            "data/samplesheet_dummy_run.csv",
            os.path.join(
                self.tmp_dir, "141124_ST-DUMMY1_01_AFCIDXX", "SampleSheet.csv"
            ),
        )
        self.dummy_run._set_run_parser_obj(CONFIG["analysis"]["NovaSeq"])
        expected_mask = {
            "1": {
                "Y151I7N3I7N3": {
                    "base_mask": ["Y151", "I7N3", "I7N3"],
                    "data": [
                        {
                            "index": "CGCGCAG",
                            "Lane": "1",
                            "Sample_ID": "Sample_P10000_1001",
                            "Sample_Project": "A_Test_18_01",
                            "Sample_Name": "Sample_P10000_1001",
                            "index2": "CTGCGCG",
                        }
                    ],
                },
                "Y151I7N3N10": {
                    "base_mask": ["Y151", "I7N3", "N10"],
                    "data": [
                        {
                            "index": "AGGTACC",
                            "Lane": "1",
                            "Sample_ID": "Sample_P10000_1005",
                            "Sample_Project": "A_Test_18_01",
                            "Sample_Name": "Sample_P10000_1005",
                            "index2": "",
                        }
                    ],
                },
            }
        }
=======
        shutil.copy('data/samplesheet_dummy_run.csv', os.path.join(self.tmp_dir,'141124_ST-DUMMY1_01_AFCIDXX', 'SampleSheet.csv'))
        self.dummy_run.runParserObj = RunParser(self.dummy_run.run_dir)
        expected_mask = {'1': {'Y151I7N3I7N3':
                               {'base_mask': ['Y151', 'I7N3', 'I7N3'],
                                'data': [{'index': 'CGCGCAG',
                                          'Lane': '1',
                                          'Sample_ID': 'Sample_P10000_1001',
                                          'Sample_Project': 'A_Test_18_01',
                                          'Sample_Name': 'Sample_P10000_1001',
                                          'index2': 'CTGCGCG'}]},
                               'Y151I7N3N10':
                               {'base_mask': ['Y151', 'I7N3', 'N10'],
                                'data': [{'index': 'AGGTACC',
                                          'Lane': '1',
                                          'Sample_ID': 'Sample_P10000_1005',
                                          'Sample_Project': 'A_Test_18_01',
                                          'Sample_Name': 'Sample_P10000_1005',
                                          'index2': ''}]}}}
>>>>>>> 8cbb12d2
        got_mask = self.dummy_run._generate_per_lane_base_mask()
        self.assertEqual(expected_mask, got_mask)

    def test_compute_base_mask(self):
        """Compute Run base mask."""
        runSetup = [
            {"IsIndexedRead": "N", "NumCycles": "151", "Number": "1"},
            {"IsIndexedRead": "Y", "NumCycles": "8", "Number": "2"},
            {"IsIndexedRead": "Y", "NumCycles": "8", "Number": "3"},
            {"IsIndexedRead": "N", "NumCycles": "151", "Number": "4"},
        ]
        index_size = 7
        dual_index_sample = True
        index2_size = 7
        got_mask = self.dummy_run._compute_base_mask(
            runSetup, index_size, dual_index_sample, index2_size
        )
        expected_mask = ["Y151", "I7N1", "I7N1", "Y151"]
        self.assertEqual(got_mask, expected_mask)

    @mock.patch("taca.illumina.Runs.misc.call_external_command")
    def test_transfer_run(self, mock_call_external_command):
        """Call external rsync."""
        self.completed.transfer_run(self.transfer_file)
<<<<<<< HEAD
        command_line = [
            "rsync",
            "-LtDrv",
            "--chmod=g+rw",
            "--exclude=Demultiplexing_*/*_*",
            "--include=*/",
            "--include=*.file",
            "--exclude=*",
            "--prune-empty-dirs",
            os.path.join(self.tmp_dir, "141124_ST-COMPLETED1_01_AFCIDXX"),
            "None@None:None",
        ]
        mock_call_external_command.assert_called_once_with(
            command_line,
            log_dir=os.path.join(self.tmp_dir, "141124_ST-COMPLETED1_01_AFCIDXX"),
            prefix="",
            with_log_files=True,
        )

    @mock.patch("taca.illumina.Runs.misc.call_external_command")
=======
        command_line = ['rsync', '-LtDrv', '--chmod=g+rw',
                        '--exclude=Demultiplexing_*/*_*',
                        '--include=*/', '--include=*.file',
                        '--exclude=*', '--prune-empty-dirs',
                        os.path.join(self.tmp_dir, '141124_ST-COMPLETED1_01_AFCIDXX'),
                        'None@None:None']
        mock_call_external_command.assert_called_once_with(command_line,
                                                           log_dir=os.path.join(self.tmp_dir, '141124_ST-COMPLETED1_01_AFCIDXX'),
                                                           prefix='',
                                                           with_log_files=True)

    @mock.patch('taca.illumina.Runs.misc.call_external_command')
>>>>>>> 8cbb12d2
    def test_transfer_run_error(self, mock_call_external_command):
        """Handle external rsync error."""
        mock_call_external_command.side_effect = subprocess.CalledProcessError(
            1, "some error"
        )
        with self.assertRaises(subprocess.CalledProcessError):
            self.completed.transfer_run(self.transfer_file)

    @mock.patch("taca.illumina.Runs.shutil.move")
    def test_archive_run(self, mock_move):
        """Move file to archive."""
        self.completed.archive_run(self.archive_dir)
        mock_move.assert_called_once_with(
            os.path.join(self.tmp_dir, "141124_ST-COMPLETED1_01_AFCIDXX"),
            os.path.join(self.archive_dir, "141124_ST-COMPLETED1_01_AFCIDXX"),
        )

    @mock.patch("taca.illumina.Runs.misc.send_mail")
    def test_send_mail(self, mock_send_mail):
        """Send mail to user."""
<<<<<<< HEAD
        self.completed.send_mail("Hello", "user@email.com")
        mock_send_mail.assert_called_once_with(
            "141124_ST-COMPLETED1_01_AFCIDXX", "Hello", "user@email.com"
        )
=======
        self.completed.send_mail(None, 'Hello', 'user@email.com')
        mock_send_mail.assert_called_once_with('141124_ST-COMPLETED1_01_AFCIDXX', 'Hello', 'user@email.com')
>>>>>>> 8cbb12d2

    def test_is_unpooled_lane(self):
        """Check if lane is unpooled."""
        self.assertTrue(self.in_progress.is_unpooled_lane("2"))

    def test_get_samples_per_lane(self):
        """Return samples from samplesheet."""
        expected_samples = {
            "1": "P10000_1001",
            "2": "P10000_1005",
            "3": "P10000_1006",
            "4": "P10000_1007",
        }
        got_samples = self.in_progress.get_samples_per_lane()
        self.assertEqual(expected_samples, got_samples)

    @mock.patch("taca.illumina.Runs.os.rename")
    def test_rename_undet(self, mock_rename):
        """Prepend sample name to file name."""
        samples_per_lane = {"1": "P10000_1001", "2": "P10000_1005"}
        lane = "1"
        self.completed._rename_undet(lane, samples_per_lane)
        old_name = os.path.join(
            self.tmp_dir,
            "141124_ST-COMPLETED1_01_AFCIDXX",
            "Demultiplexing",
            "Undetermined_S0_L001_R1_001.fastq.gz",
        )
        new_name = os.path.join(
            self.tmp_dir,
            "141124_ST-COMPLETED1_01_AFCIDXX",
            "Demultiplexing",
            "P10000_1001_Undetermined_L011_R1_001.fastq.gz",
        )
        mock_rename.assert_called_once_with(old_name, new_name)

    @mock.patch("taca.illumina.Runs.os.symlink")
    def test_aggregate_demux_results_simple_complex(self, mock_symlink):
        """Aggregate demux results simple case."""
        self.assertTrue(self.in_progress_done._aggregate_demux_results_simple_complex())
        calls = [
            mock.call(
                os.path.join(
                    self.tmp_dir,
                    "141124_ST-INPROGRESSDONE1_02_AFCIDXX/Demultiplexing_0/Stats/DemultiplexingStats.xml",
                ),
                os.path.join(
                    self.tmp_dir,
                    "141124_ST-INPROGRESSDONE1_02_AFCIDXX/Demultiplexing/Stats/DemultiplexingStats.xml",
                ),
            ),
            mock.call(
                os.path.join(
                    self.tmp_dir,
                    "141124_ST-INPROGRESSDONE1_02_AFCIDXX/Demultiplexing_0/Stats/AdapterTrimming.txt",
                ),
                os.path.join(
                    self.tmp_dir,
                    "141124_ST-INPROGRESSDONE1_02_AFCIDXX/Demultiplexing/Stats/AdapterTrimming.txt",
                ),
            ),
            mock.call(
                os.path.join(
                    self.tmp_dir,
                    "141124_ST-INPROGRESSDONE1_02_AFCIDXX/Demultiplexing_0/Stats/ConversionStats.xml",
                ),
                os.path.join(
                    self.tmp_dir,
                    "141124_ST-INPROGRESSDONE1_02_AFCIDXX/Demultiplexing/Stats/ConversionStats.xml",
                ),
            ),
            mock.call(
                os.path.join(
                    self.tmp_dir,
                    "141124_ST-INPROGRESSDONE1_02_AFCIDXX/Demultiplexing_0/Stats/Stats.json",
                ),
                os.path.join(
                    self.tmp_dir,
                    "141124_ST-INPROGRESSDONE1_02_AFCIDXX/Demultiplexing/Stats/Stats.json",
                ),
            ),
        ]
        mock_symlink.assert_has_calls(calls)

<<<<<<< HEAD
    @mock.patch("taca.illumina.Runs.json.dump")
=======

    @unittest.skip('demultiplexing')
    @mock.patch('taca.illumina.Runs.json.dump')
>>>>>>> 8cbb12d2
    def test_aggregate_demux_results_simple_complex_complex(self, mock_json_dump):
        """Aggregare demux results complex case."""
        self.assertTrue(self.complex_run._aggregate_demux_results_simple_complex())
        mock_json_dump.assert_called_once()

    @unittest.skip('demultiplexing')
    def test_aggregate_demux_results_simple_complex_fail(self):
        """Aggregate_demux_results_simple_complex should raise error if files are missing."""
        with self.assertRaises(RuntimeError):
            self.in_progress_done._aggregate_demux_results_simple_complex()

    def test_create_folder_structure(self):
        """Make directory structure."""
        root = self.tmp_dir
        dirs = ["dir1", "dir2"]
        path = _create_folder_structure(root, dirs)
        self.assertEqual(path, os.path.join(self.tmp_dir, "dir1/dir2"))

    def test_generate_lane_html(self):
        """Generate lane HTML."""
        html_report = "data/lane.html"
        html_report_lane_parser = LaneBarcodeParser(html_report)
        html_file = os.path.join(self.tmp_dir, "generated_lane.html")
        expected_file = "data/lane_result.html"
        _generate_lane_html(html_file, html_report_lane_parser)
        self.assertTrue(filecmp.cmp(html_file, expected_file))


<<<<<<< HEAD
=======
class TestHiSeqRuns(unittest.TestCase):
    """Tests for the HiSeq_Run run class."""
    @classmethod
    def setUpClass(self):
        """ Creates the following directory tree for testing purposes:

        tmp/
        |__ 141124_ST-RUNNING_03_AHISEQFCIDXX
        |   |__ RunInfo.xml
        |__ 141124_ST-TOSTART_04_AHISEQFCIDXX
            |__ RunInfo.xml
            |__ RTAComplete.txt
        """
        self.tmp_dir = os.path.join(tempfile.mkdtemp(), 'tmp')

        running = os.path.join(self.tmp_dir, '141124_ST-RUNNING1_03_AHISEQFCIDXX')
        to_start = os.path.join(self.tmp_dir, '141124_ST-TOSTART1_04_AHISEQFCIDXX')

        # Create runs directory structure
        os.makedirs(self.tmp_dir)
        os.makedirs(running)
        os.makedirs(to_start)

        # Create files indicating that the run is finished
        open(os.path.join(running, 'RTAComplete.txt'), 'w').close()

        # Move sample RunInfo.xml file to every run directory
        for run in [running, to_start]:
            shutil.copy('data/RunInfo.xml', run)
            shutil.copy('data/runParameters.xml', run)

        # Create run objects
        self.running = HiSeq_Run(os.path.join(self.tmp_dir,
                                               '141124_ST-RUNNING1_03_AHISEQFCIDXX'),
                                  CONFIG['analysis']['HiSeq'])
        self.to_start = HiSeq_Run(os.path.join(self.tmp_dir,
                                         '141124_ST-TOSTART1_04_AHISEQFCIDXX'),
                            CONFIG['analysis']['HiSeq'])

    @classmethod
    def tearDownClass(self):
        shutil.rmtree(self.tmp_dir)

    def test_copy_samplesheet(self):
        """Copy HiSeq SampleSheet."""
        self.running._copy_samplesheet()
        self.assertTrue(os.path.isfile(os.path.join(self.tmp_dir, '141124_ST-RUNNING1_03_AHISEQFCIDXX', 'SampleSheet.csv')))

    @mock.patch('taca.illumina.HiSeq_Runs.HiSeq_Run._get_samplesheet')
    @mock.patch('taca.illumina.HiSeq_Runs.SampleSheetParser')
    def test_copy_samplesheet_missing(self, mock_parser, mock_samplesheet):
        """Raise RuntimeError if HiSeq samplesheet is missing."""
        mock_samplesheet.return_value = 'some/missing/file.csv'
        with self.assertRaises(RuntimeError):
            self.running._copy_samplesheet()

    def test_generate_clean_samplesheet(self):
        """Make clean HiSeq sample sheet."""
        ssparser = SampleSheetParser('data/samplesheet_dual_index.csv')
        expected_samplesheet = '''[Header]
Date,None
Experiment Name,CIDXX
Investigator Name,Test
[Data]
Lane,Sample_ID,Sample_Name,index,index2,Sample_Project,FCID,SampleRef,Description,Control,Recipe,Operator
1,Sample_Sample_P10000_1001,Sample_P10000_1001,CGCGCAG,CTGCGCG,A_Test_18_01,HISEQFCIDXX,Human (Homo sapiens GRCh37),A_Test_18_01,N,2x50,Some_One
1,Sample_Sample_P10000_1005,Sample_P10000_1005,AGGTACC,,A_Test_18_01,HISEQFCIDXX,Human (Homo sapiens GRCh37),A_Test_18_01,N,2x50,Some_One
'''
        got_samplesheet = self.running._generate_clean_samplesheet(ssparser)
        self.assertEqual(got_samplesheet, expected_samplesheet)

    def test_data_filed_conversion(self):
        """Convert fields in the HiSeq sample sheet."""
        fields_to_convert = ['FCID',
                            'Lane',
                           'SampleID',
                           'SampleRef',
                           'Index',
                           'Description',
                           'Control',
                           'Recipe',
                           'Operator',
                           'SampleProject'
                           ]
        converted_fields = []
        for field in fields_to_convert:
            converted_field = _data_filed_conversion(field)
            converted_fields.append(converted_field)

        expected_fields = ['FCID',
                           'Lane',
                           'Sample_ID',
                           'SampleRef',
                           'index',
                           'Description',
                           'Control',
                           'Recipe',
                           'Operator',
                           'Sample_Project'
                           ]
        self.assertEqual(expected_fields, converted_fields)
        with self.assertRaises(RuntimeError):
            _data_filed_conversion('not_a_field')

    @mock.patch('taca.illumina.HiSeq_Runs.misc.call_external_command_detached')
    def test_demultiplex_run(self, mock_call_external):
        """Demultiplex HiSeq Run."""
        self.to_start.demultiplex_run()
        mock_call_external.assert_called_once_with(['path_to_bcl_to_fastq',
                                                    '--some-opt', 'some_val',
                                                    '--other-opt',
                                                    '--output-dir', 'Demultiplexing_0',
                                                    '--use-bases-mask', '1:Y151,I7N3,N10',
                                                    '--tiles', 's_1',
                                                    '--sample-sheet', os.path.join(self.tmp_dir, '141124_ST-TOSTART1_04_AHISEQFCIDXX', 'SampleSheet_0.csv')],
                                                   prefix='demux_0',
                                                   with_log_files=True)

    @mock.patch('taca.illumina.HiSeq_Runs.misc.call_external_command_detached')
    @mock.patch('taca.illumina.HiSeq_Runs.HiSeq_Run._generate_per_lane_base_mask')
    def test_demultiplex_run_complex(self, mock_mask, mock_call_external):
        """Demultiplex complex HiSeq Run."""
        mock_mask.return_value = {'1':
                                  {'Y151I7N1Y151':
                                   {'base_mask': ['Y151', 'I7N1', 'Y151'],
                                    'data': [{'Control': 'N',
                                              'Lane': '1',
                                              'Sample_ID': 'Sample_Sample_P10000_1001',
                                              'Sample_Name': 'Sample_P10000_1001',
                                              'index': 'CGCGCAA',
                                              'index2': 'CGCGCAC',
                                              'Sample_Project': 'A_Test_18_01',
                                              'FCID': 'HISEQFCIDXX',
                                              'SampleRef': 'Human (Homo sapiens GRCh37)',
                                              'Description': 'A_Test_18_01',
                                              'Recipe': '50-50',
                                              'Operator': 'Some_One'}]},
                                  'Y150I7N1Y151':
                                   {'base_mask': ['Y150', 'I7N1', 'Y151'],
                                    'data': [{'Control': 'N',
                                              'Lane': '1',
                                              'Sample_ID': 'Sample_Sample_P10000_1001',
                                              'Sample_Name': 'Sample_P10000_1001',
                                              'index': 'CGCGCAG',
                                              'index2': 'CGCGCGG',
                                              'Sample_Project': 'A_Test_18_01',
                                              'FCID': 'HISEQFCIDXX',
                                              'SampleRef': 'Human (Homo sapiens GRCh37)',
                                              'Description': 'A_Test_18_01',
                                              'Recipe': '50-50',
                                              'Operator': 'Some_One'}]}
                                  }}
        self.to_start.demultiplex_run()
        calls_alt_1 = [mock.call(['path_to_bcl_to_fastq',
                                  '--some-opt', 'some_val',
                                  '--other-opt',
                                  '--output-dir', 'Demultiplexing_0',
                                  '--use-bases-mask', '1:Y150,I7N1,Y151',
                                  '--tiles', 's_1',
                                  '--sample-sheet', os.path.join(self.tmp_dir, '141124_ST-TOSTART1_04_AHISEQFCIDXX', 'SampleSheet_0.csv')],
                                 with_log_files=True, prefix='demux_0'),
                       mock.call(['path_to_bcl_to_fastq',
                                  '--some-opt', 'some_val',
                                  '--other-opt',
                                  '--output-dir', 'Demultiplexing_1',
                                  '--use-bases-mask', '1:Y151,I7N1,Y151',
                                  '--tiles', 's_1',
                                  '--sample-sheet', os.path.join(self.tmp_dir, '141124_ST-TOSTART1_04_AHISEQFCIDXX', 'SampleSheet_1.csv')],
                                 with_log_files=True, prefix='demux_1')]
        calls_alt_2 = [mock.call(['path_to_bcl_to_fastq',
                                  '--some-opt', 'some_val',
                                  '--other-opt',
                                  '--output-dir', 'Demultiplexing_0',
                                  '--use-bases-mask', '1:Y151,I7N1,Y151',
                                  '--tiles', 's_1',
                                  '--sample-sheet', os.path.join(self.tmp_dir, '141124_ST-TOSTART1_04_AHISEQFCIDXX', 'SampleSheet_0.csv')],
                                 with_log_files=True, prefix='demux_0'),
                       mock.call(['path_to_bcl_to_fastq',
                                  '--some-opt', 'some_val',
                                  '--other-opt',
                                  '--output-dir', 'Demultiplexing_1',
                                  '--use-bases-mask', '1:Y150,I7N1,Y151',
                                  '--tiles', 's_1',
                                  '--sample-sheet', os.path.join(self.tmp_dir, '141124_ST-TOSTART1_04_AHISEQFCIDXX', 'SampleSheet_1.csv')],
                                 with_log_files=True, prefix='demux_1')]
        try:
            mock_call_external.assert_has_calls(calls_alt_1)
        except AssertionError as e:
            mock_call_external.assert_has_calls(calls_alt_2)

    def test_generate_bcl2fastq_command(self):
        """Generate command to demultiplex HiSeq."""
        mask = self.to_start._generate_per_lane_base_mask()
        got_command = self.to_start._generate_bcl2fastq_command(mask, True, 0, True)
        expexted_command = ['path_to_bcl_to_fastq',
                            '--some-opt', 'some_val',
                            '--other-opt',
                            '--output-dir', 'Demultiplexing_0',
                            '--use-bases-mask', '1:Y151,I7N3,N10',
                            '--tiles', 's_1',
                            '--sample-sheet', os.path.join(self.tmp_dir, '141124_ST-TOSTART1_04_AHISEQFCIDXX', 'SampleSheet_0.csv'),
                            '--mask-short-adapter-reads', '0']
        self.assertEqual(got_command, expexted_command)

    @mock.patch('taca.illumina.HiSeq_Runs.HiSeq_Run._aggregate_demux_results_simple_complex')
    def test_aggregate_demux_results(self, mock_aggregate_demux_results_simple_complex):
        """Aggregate the results from different demultiplexing steps HiSeq."""
        self.to_start._aggregate_demux_results()
        mock_aggregate_demux_results_simple_complex.assert_called_with()

    @mock.patch('taca.illumina.HiSeq_Runs.HiSeq_Run._aggregate_demux_results_simple_complex')
    @mock.patch('taca.illumina.HiSeq_Runs.HiSeq_Run._generate_per_lane_base_mask')
    def test_aggregate_demux_results_complex(self, mock_base_mask, mock_aggregate_demux_results_simple_complex):
        """Aggregate the results from different demultiplexing steps HiSeq, complex case."""
        mock_base_mask.return_value = {'1':
                                  {'Y151I7N1Y151':
                                   {'base_mask': ['Y151', 'I7N1', 'Y151'],
                                    'data': []},
                                  'Y150I7N1Y151':
                                   {'base_mask': ['Y150', 'I7N1', 'Y151'],
                                    'data': []}
                                  }}
        self.to_start._aggregate_demux_results()
        mock_aggregate_demux_results_simple_complex.assert_called_once_with()

class TestHiSeqXRuns(unittest.TestCase):
    """Tests for the HiSeqX_Run run class."""
    @classmethod
    def setUpClass(self):
        """ Creates the following directory tree for testing purposes:

        tmp/
        |__ 141124_ST-RUNNING_03_AFCIDXX
        |   |__ RunInfo.xml
        |__ 141124_ST-TOSTART_04_AFCIDXX
            |__ RunInfo.xml
            |__ RTAComplete.txt
        """
        self.tmp_dir = os.path.join(tempfile.mkdtemp(), 'tmp')

        running = os.path.join(self.tmp_dir, '141124_ST-RUNNING1_03_AFCIDXX')
        to_start = os.path.join(self.tmp_dir, '141124_ST-TOSTART1_04_AFCIDXX')

        # Create runs directory structure
        os.makedirs(self.tmp_dir)
        os.makedirs(running)
        os.makedirs(to_start)

        # Create files indicating that the run is finished
        for run_dir in [running, to_start]:
            open(os.path.join(run_dir, 'RTAComplete.txt'), 'w').close()
            open(os.path.join(run_dir, 'CopyComplete.txt'), 'w').close()

        # Move sample RunInfo.xml file to every run directory
        for run in [running, to_start]:
            shutil.copy('data/RunInfo.xml', run)
            shutil.copy('data/runParameters.xml', run)

        # Create run objects
        self.running = HiSeqX_Run(os.path.join(self.tmp_dir,
                                               '141124_ST-RUNNING1_03_AFCIDXX'),
                                  CONFIG["analysis"]["HiSeqX"])
        self.to_start = HiSeqX_Run(os.path.join(self.tmp_dir,
                                                '141124_ST-TOSTART1_04_AFCIDXX'),
                                   CONFIG["analysis"]["HiSeqX"])
    @classmethod
    def tearDownClass(self):
        shutil.rmtree(self.tmp_dir)

    def test_copy_samplesheet(self):
        """Copy HiSeqX SampleSheet."""
        os.remove(os.path.join(self.tmp_dir, '141124_ST-RUNNING1_03_AFCIDXX', 'SampleSheet.csv'))
        self.running._copy_samplesheet()
        self.assertTrue(os.path.isfile(os.path.join(self.tmp_dir, '141124_ST-RUNNING1_03_AFCIDXX', 'SampleSheet.csv')))

    def test_generate_clean_samplesheet(self):
        """Make clean HiSeqX sample sheet."""
        ssparser = SampleSheetParser('data/2014/FCIDXX.csv')
        indexfile = dict()
        indexfile['tenX'] = 'data/test_10X_indexes'
        indexfile['smartseq'] = 'data/test_smartseq_indexes'
        expected_samplesheet = u'''[Header]
Date,None
Experiment Name,CIDXX
Investigator Name,Test
[Data]
Lane,Sample_ID,Sample_Name,Sample_Plate,Sample_Well,index,index2,Project,Description
1,Sample_P10000_1001,P10000_1001,CIDXX,1:1,AACCGTAA,,A_Test_18_01,
1,Sample_P10000_1001,P10000_1001,CIDXX,1:1,GGTTTACT,,A_Test_18_01,
1,Sample_P10000_1001,P10000_1001,CIDXX,1:1,CTAAACGG,,A_Test_18_01,
1,Sample_P10000_1001,P10000_1001,CIDXX,1:1,TCGGCGTC,,A_Test_18_01,
2,Sample_P10000_1005,P10000_1005,CIDXX,2:1,AGGTACC,,A_Test_18_01,
3,Sample_P10000_1006,P10000_1006,CIDXX,3:1,TGTATCCGAA,CACAGGTGAA,A_Test_18_01,
3,Sample_P10000_1006,P10000_1006,CIDXX,3:1,GAGCGCCTAT,TTGGTACGCG,A_Test_18_01,
3,Sample_P10000_1006,P10000_1006,CIDXX,3:1,TAAGACGGTG,TTGGTACGCG,A_Test_18_01,
3,Sample_P10000_1006,P10000_1006,CIDXX,3:1,GCTAGGTCAA,CACAGGTGAA,A_Test_18_01,
4,Sample_P10000_1007,P10000_1007,CIDXX,4:1,GTAACATGCG,AGTGTTACCT,A_Test_18_01,
'''
        got_samplesheet = _generate_clean_samplesheet(ssparser, indexfile, rename_samples=True, rename_qPCR_suffix = True, fields_qPCR=[ssparser.dfield_snm])
        self.assertEqual(got_samplesheet, expected_samplesheet)

    @unittest.skip('Demultiplexing, bcl2fastq command has changed')
    @mock.patch('taca.illumina.HiSeqX_Runs.misc.call_external_command_detached')
    def test_demultiplex_run(self, mock_call_external):
        """Demultiplex HiSeqX Run."""
        self.to_start.demultiplex_run()
        calls = [mock.call(['path_to_bcl_to_fastq',
                            '--output-dir', 'Demultiplexing_0',
                            '--opt', 'b',
                            '--c', '--a',
                            '--sample-sheet', os.path.join(self.tmp_dir, '141124_ST-TOSTART1_04_AFCIDXX/SampleSheet_0.csv'),
                            '--use-bases-mask', '1:Y151,I8N2,N10'],
                           prefix='demux_0', with_log_files=True),
                 mock.call(['path_to_bcl_to_fastq',
                            '--output-dir', 'Demultiplexing_1',
                            '--opt', 'b',
                            '--c',
                            '--e',
                            '--sample-sheet', os.path.join(self.tmp_dir, '141124_ST-TOSTART1_04_AFCIDXX/SampleSheet_1.csv'),
                            '--use-bases-mask', '4:Y151,I10,I10'],
                           prefix='demux_1', with_log_files=True),
                 mock.call(['path_to_bcl_to_fastq',
                            '--output-dir', 'Demultiplexing_2',
                            '--opt', 'b',
                            '--c',
                            '--d',
                            '--sample-sheet', os.path.join(self.tmp_dir, '141124_ST-TOSTART1_04_AFCIDXX/SampleSheet_2.csv'),
                            '--use-bases-mask', '3:Y151,I10,I10'],
                           prefix='demux_2', with_log_files=True),
                 mock.call(['path_to_bcl_to_fastq',
                            '--output-dir', 'Demultiplexing_3',
                            '--opt', 'b',
                            '--c',
                            '--sample-sheet', os.path.join(self.tmp_dir, '141124_ST-TOSTART1_04_AFCIDXX/SampleSheet_3.csv'),
                            '--use-bases-mask', '2:Y151,I7N3,N10'],
                           prefix='demux_3', with_log_files=True)]

        mock_call_external.assert_has_calls(calls)

    @mock.patch('taca.illumina.HiSeqX_Runs.HiSeqX_Run._aggregate_demux_results_simple_complex')
    def test_aggregate_demux_results(self, mockaggregate_demux_results_simple_complex):
        """Aggregate the results from different demultiplexing steps HiSeqX."""
        self.to_start._aggregate_demux_results()
        mockaggregate_demux_results_simple_complex.assert_called_with()

    @unittest.skip('Demultiplexing: mask_table needs updating, more levels now, see https://github.com/SciLifeLab/TACA/pull/328')
    def test_generate_bcl_command(self):
        """Generate bcl command HiSeqX."""
        sample_type = '10X_GENO'
        mask_table = {'1': [7, 0], '2': [7, 0]}
        expected_command = ['path_to_bcl_to_fastq',
                            '--output-dir', 'Demultiplexing_0',
                            '--opt', 'b',
                            '--c',
                            '--a',
                            '--sample-sheet', os.path.join(self.tmp_dir, '141124_ST-TOSTART1_04_AFCIDXX/SampleSheet_0.csv'),
                            '--use-bases-mask', '1:Y151,I7N3,N10',
                            '--use-bases-mask', '2:Y151,I7N3,N10']
        got_command = self.to_start.generate_bcl_command(sample_type, mask_table, 0)
        self.assertEqual(expected_command, got_command)

    @unittest.skip('Demultiplexing: mask_table needs updating, more levels now, see https://github.com/SciLifeLab/TACA/pull/328')
    def test_generate_per_lane_base_mask(self):
        """Generate base mask HiSeqX."""
        sample_type = 'ordinary'
        mask_table = {'1': [7, 0], '2': [7, 0]}
        got_mask = self.to_start._generate_per_lane_base_mask(sample_type, mask_table)
        expected_mask = {'1':
                         {'Y151I7N3N10':
                          {'base_mask': ['Y151', 'I7N3', 'N10']}},
                         '2':
                         {'Y151I7N3N10':
                          {'base_mask': ['Y151', 'I7N3', 'N10']}}}
        self.assertEqual(got_mask, expected_mask)

    @unittest.skip('Demultiplexing, needs updating')
    def test_compute_base_mask(self):
        """Compute base mask HiSeqX."""
        runSetup = self.to_start.runParserObj.runinfo.get_read_configuration()
        sample_type = 'ordinary'
        index1_size = 7
        is_dual_index = True
        index2_size = 0
        got_mask = self.to_start._compute_base_mask(runSetup, sample_type, index1_size, is_dual_index, index2_size)
        expected_mask = ['Y151', 'I7N3', 'N10']
        self.assertEqual(got_mask, expected_mask)

    @unittest.skip('Demultiplexing, needs updating')
    def test_classify_samples(self):
        """Classify HiSeqX samples."""
        indexfile = dict()
        indexfile['tenX'] = 'data/test_10X_indexes'
        indexfile['smartseq'] = 'data/test_smartseq_indexes'
        got_sample_table = _classify_samples(indexfile, SampleSheetParser('data/samplesheet_sample_check.csv'))
        expected_sample_table = {'1': [('P10000_1001',
                                       {'sample_type': '10X_GENO',
                                        'index_length': [8, 0]})],
                                '3': [('P10000_1001',
                                       {'sample_type': '10X_ATAC',
                                        'index_length': [8, 16]})],
                                '2': [('P10000_1005',
                                       {'sample_type': 'ordinary',
                                        'index_length': [7, 0]})],
                                '5': [('P10000_1005',
                                       {'sample_type': 'ordinary',
                                        'index_length': [0, 0]})],
                                '4': [('P10000_1005',
                                       {'sample_type': 'IDT_UMI',
                                        'index_length': [4, 0]})],
                                '6': [('P10000_1006',
                                       {'sample_type': 'SMARTSEQ',
                                        'index_length': [10, 10]})],
                                '7': [('P10000_1007',
                                       {'sample_type': '10X_ST',
                                        'index_length': [10, 10]})]}
        self.assertEqual(got_sample_table, expected_sample_table)

    def test_parse_10X_indexes(self):
        """Parse 10X indexes HiSeqX."""
        got_index_dict = parse_10X_indexes('data/test_10X_indexes')
        expected_index_dict = {'SI-GA-A1':
                               ['GGTTTACT', 'CTAAACGG', 'TCGGCGTC', 'AACCGTAA'],
                               'SI-NA-A1':
                               ['AAACGGCG', 'CCTACCAT', 'GGCGTTTC', 'TTGTAAGA'],
                               'SI-GA-A2':
                               ['TTTCATGA', 'ACGTCCCT', 'CGCATGTG', 'GAAGGAAC'],
                               'SI-TT-A1':
                               ['GTAACATGCG', 'AGTGTTACCT']}
        self.assertEqual(got_index_dict, expected_index_dict)

    def test_parse_smartseq_indexes(self):
        """Parse SmartSeq indexes HiSeqX."""
        got_index_dict = parse_smartseq_indexes('data/test_smartseq_indexes')
        expected_index_dict = {'1A':
                               [('GAGCGCCTAT', 'TTGGTACGCG'), ('TAAGACGGTG', 'TTGGTACGCG'), ('GCTAGGTCAA', 'CACAGGTGAA'), ('TGTATCCGAA', 'CACAGGTGAA')],
                               '1B':
                               [('TGAGGTTGTA', 'TTGGTACGCG'), ('CGGTTGAACG', 'TTGGTACGCG'), ('CGGAATCCAA', 'CACAGGTGAA'), ('CGGTAACGGT', 'CACAGGTGAA')],
                               '1C':
                               [('TCCGATAACT', 'TTGGTACGCG'), ('TTCACCACGG', 'TTGGTACGCG'), ('GCACGGTACA', 'CACAGGTGAA'), ('TCTATAGCGG', 'CACAGGTGAA')],
                               '1D':
                               [('GGAAGCTCCT', 'TTGGTACGCG'), ('TACTTGTGCA', 'TTGGTACGCG'), ('TGTAACGAAG', 'CACAGGTGAA'), ('TTGTAATGCG', 'CACAGGTGAA')]}
        self.assertEqual(got_index_dict, expected_index_dict)

    def test_generate_samplesheet_subset(self):
        """Make HiSeqX samplesheet subset."""
        ssparser = SampleSheetParser('data/2014/FCIDXX.csv')
        samples_to_include = {'1': ['P10000_1001']}
        got_data = _generate_samplesheet_subset(ssparser, samples_to_include, [])
        expected_data = '''[Header]
Date,None
Experiment Name,CIDXX
Investigator Name,Test
[Data]
Lane,Sample_ID,Sample_Name,Sample_Plate,Sample_Well,index,index2,Project,Description
1,Sample_P10000_1001,P10000_1001,CIDXX,1:1,SI-GA-A1,,A_Test_18_01,
'''
        self.assertEqual(got_data, expected_data)


class TestMiSeqRuns(unittest.TestCase):
    """Tests for the MiSeq_Run run class."""
    @classmethod
    def setUpClass(self):
        """Creates the following directory tree for testing purposes:

        tmp/
        |__ 141124_ST-RUNNING_03_AMISEQFCIDXX
        |   |__ RunInfo.xml
        |__ 141124_ST-TOSTART_04_AMISEQFCIDXX
            |__ SampleSheet.csv
            |__ RunInfo.xml
            |__ RTAComplete.txt
        """
        self.tmp_dir = os.path.join(tempfile.mkdtemp(), 'tmp')

        running = os.path.join(self.tmp_dir, '141124_ST-RUNNING1_03_AMISEQFCIDXX')
        to_start = os.path.join(self.tmp_dir, '141124_ST-TOSTART1_04_AMISEQFCIDXX')

        # Create runs directory structure
        os.makedirs(self.tmp_dir)
        os.makedirs(running)
        os.makedirs(to_start)

        sample_sheet_dest = os.path.join(self.tmp_dir, '141124_ST-TOSTART1_04_AMISEQFCIDXX', 'SampleSheet.csv')
        shutil.copy('data/miseq_test_samplesheet.csv', sample_sheet_dest)

        # Create files indicating that the run is finished
        open(os.path.join(running, 'RTAComplete.txt'), 'w').close()

        # Move sample RunInfo.xml file to every run directory
        for run in [running, to_start]:
            shutil.copy('data/RunInfo.xml', run)
            shutil.copy('data/runParameters.xml', run)

        # Create run objects
        self.running = MiSeq_Run(os.path.join(self.tmp_dir,
                                              '141124_ST-RUNNING1_03_AMISEQFCIDXX'),
                                 CONFIG['analysis']['MiSeq'])
        self.to_start = MiSeq_Run(os.path.join(self.tmp_dir,
                                                '141124_ST-TOSTART1_04_AMISEQFCIDXX'),
                                   CONFIG['analysis']['MiSeq'])

    @classmethod
    def tearDownClass(self):
        shutil.rmtree(self.tmp_dir)

    def test_generate_clean_samplesheet(self):
        """Make clean MiSeq sample sheet."""
        ssparser = SampleSheetParser('data/2014/MISEQFCIDXX.csv')
        expected_samplesheet = '''[Header]
Assay,null
Chemistry,amplicon
Date,2019-01-23
Description,Production
Experiment Name,A_Test_18_01
Investigator Name,Test
Project Name,A_Test_18_01
Workflow,LibraryQC
[Data]
Lane,Sample_ID,Sample_Name,index,Sample_Project,I7_Index_ID,index2,I5_Index_ID,Sample_Plate,Sample_Well,Description,GenomeFolder
1,Sample_Sample_P10000_1001,Sample_P10000_1001,TATAGCCT,A_Test_18_01,TATAGCCT,GCCTCTAT,GCCTCTAT,P10000P1-A1,A1,Production,/hg19/Sequence/Chromosomes
1,Sample_Sample_P10000_1005,Sample_P10000_1005,TATAGCCT,A_Test_18_01,TATAGCCT,GCGCGAGA,GCGCGAGA,P10000P1-A1,A1,Production,/hg19/Sequence/Chromosomes
'''
        got_samplesheet = self.running._generate_clean_samplesheet(ssparser)
        self.assertEqual(got_samplesheet, expected_samplesheet)

    def test_set_run_type(self):
        """Set MiSeq runtype."""
        run_type = self.to_start.run_type
        self.assertEqual(run_type, 'NGI-RUN')

    def test_get_samplesheet(self):
        """Get sample sheet location MiSeq or return None."""
        found_sample_sheet = self.to_start._get_samplesheet()
        expected_sample_sheet = os.path.join(self.tmp_dir,'141124_ST-TOSTART1_04_AMISEQFCIDXX/SampleSheet.csv')
        self.assertEqual(found_sample_sheet, expected_sample_sheet)
        missing_sample_sheet = self.running._get_samplesheet()
        self.assertIsNone(missing_sample_sheet)

>>>>>>> 8cbb12d2
class TestNovaSeqRuns(unittest.TestCase):
    """Tests for the NovaSeq_Run run class."""

    @classmethod
    def setUpClass(self):
        """Creates the following directory tree for testing purposes:

        tmp/
        |__ 141124_ST-RUNNING1_03_AFCIDXX
            |__ RunInfo.xml
        """
        self.tmp_dir = os.path.join(tempfile.mkdtemp(), "tmp")

        running = os.path.join(self.tmp_dir, "141124_ST-RUNNING1_03_AFCIDXX")
        os.makedirs(self.tmp_dir)
        os.makedirs(running)

        # Create files indicating that the run is finished
        open(os.path.join(running, "RTAComplete.txt"), "w").close()

        # Move sample RunInfo.xml file to run directory
        shutil.copy("data/RunInfo.xml", running)
        shutil.copy("data/runParameters.xml", running)

        # Create run objects
        self.running = NovaSeq_Run(
            os.path.join(self.tmp_dir, "141124_ST-RUNNING1_03_AFCIDXX"),
            CONFIG["analysis"]["NovaSeq"],
        )

    @classmethod
    def tearDownClass(self):
        shutil.rmtree(self.tmp_dir)

    def test_novaseq(self):
        """Set sequencer and run type NovaSeq."""
        self.assertEqual(self.running.sequencer_type, "NovaSeq")
        self.assertEqual(self.running.run_type, "NGI-RUN")


class TestNextSeqRuns(unittest.TestCase):
    """Tests for the NextSeq_Run run class."""

    @classmethod
    def setUpClass(self):
        """Creates the following directory tree for testing purposes:

        tmp/
        |__ 141124_ST-RUNNING1_03_AFCIDXX
            |__ RunInfo.xml
        """
        self.tmp_dir = os.path.join(tempfile.mkdtemp(), "tmp")

        running = os.path.join(self.tmp_dir, "141124_ST-RUNNING1_03_AFCIDXX")
        os.makedirs(self.tmp_dir)
        os.makedirs(running)

        # Create files indicating that the run is finished
        open(os.path.join(running, "RTAComplete.txt"), "w").close()

        # Move sample RunInfo.xml file to run directory
        shutil.copy("data/RunInfo.xml", running)
        shutil.copy("data/runParameters.xml", running)

        # Create run objects
        self.running = NextSeq_Run(
            os.path.join(self.tmp_dir, "141124_ST-RUNNING1_03_AFCIDXX"),
            CONFIG["analysis"]["NovaSeq"],
        )

    @classmethod
    def tearDownClass(self):
        shutil.rmtree(self.tmp_dir)

    def test_nextseq(self):
        """Set sequencer and run type NextSeq."""
        self.assertEqual(self.running.sequencer_type, "NextSeq")
        self.assertEqual(self.running.run_type, "NGI-RUN")<|MERGE_RESOLUTION|>--- conflicted
+++ resolved
@@ -13,13 +13,7 @@
 from flowcell_parser.classes import LaneBarcodeParser
 
 from taca.illumina.NextSeq_Runs import NextSeq_Run
-<<<<<<< HEAD
-from taca.illumina.NovaSeq_Runs import NovaSeq_Run
-from taca.illumina.Runs import Run, _create_folder_structure, _generate_lane_html
-from taca.illumina.Standard_Runs import Standard_Run
-=======
 from flowcell_parser.classes import RunParser, LaneBarcodeParser, SampleSheetParser
->>>>>>> 8cbb12d2
 from taca.utils import config as conf
 
 if sys.version_info[0] >= 3:
@@ -167,37 +161,27 @@
 
         # Create files indicating that a run is finished
         for run in finished_runs:
-<<<<<<< HEAD
             open(os.path.join(run, "RTAComplete.txt"), "w").close()
+            open(os.path.join(run, "CopyComplete.txt"), "w").close()
 
         # Create sample sheets for running demultiplexing
         open(os.path.join(in_progress, "SampleSheet_0.csv"), "w").close()
         open(os.path.join(in_progress, "SampleSheet_1.csv"), "w").close()
         open(os.path.join(in_progress, "SampleSheet_2.csv"), "w").close()
         open(os.path.join(in_progress, "SampleSheet_3.csv"), "w").close()
-        open(os.path.join(in_progress_done, "SampleSheet_0.csv"), "w").close()
+        shutil.copy(
+            "data/samplesheet.csv", os.path.join(in_progress_done, "SampleSheet_0.csv")
+        )
         shutil.copy("data/samplesheet.csv", os.path.join(completed, "SampleSheet.csv"))
         shutil.copy(
+            "data/samplesheet.csv", os.path.join(complex_run_dir, "SampleSheet.csv")
+        )
+        shutil.copy(
             "data/samplesheet.csv", os.path.join(complex_run_dir, "SampleSheet_0.csv")
         )
         shutil.copy(
             "data/samplesheet.csv", os.path.join(complex_run_dir, "SampleSheet_1.csv")
         )
-=======
-            open(os.path.join(run, 'RTAComplete.txt'), 'w').close()
-            open(os.path.join(run, 'CopyComplete.txt'), 'w').close()
-
-        # Create sample sheets for running demultiplexing
-        open(os.path.join(in_progress, 'SampleSheet_0.csv'), 'w').close()
-        open(os.path.join(in_progress, 'SampleSheet_1.csv'), 'w').close()
-        open(os.path.join(in_progress, 'SampleSheet_2.csv'), 'w').close()
-        open(os.path.join(in_progress, 'SampleSheet_3.csv'), 'w').close()
-        shutil.copy('data/samplesheet.csv', os.path.join(in_progress_done, 'SampleSheet_0.csv'))
-        shutil.copy('data/samplesheet.csv', os.path.join(completed, 'SampleSheet.csv'))
-        shutil.copy('data/samplesheet.csv', os.path.join(complex_run_dir, 'SampleSheet.csv'))
-        shutil.copy('data/samplesheet.csv', os.path.join(complex_run_dir, 'SampleSheet_0.csv'))
-        shutil.copy('data/samplesheet.csv', os.path.join(complex_run_dir, 'SampleSheet_1.csv'))
->>>>>>> 8cbb12d2
 
         # Create files indicating that demultiplexing is ongoing
         open(
@@ -259,14 +243,17 @@
             ),
             "w",
         ).close()
-        with open(
+        with io.open(
             os.path.join(completed, "Demultiplexing", "Stats", "Stats.json"),
             "w",
             encoding="utf-8",
         ) as stats_json:
             stats_json.write(unicode(json.dumps({"silly": 1}, ensure_ascii=False)))
 
-        shutil.copy('data/demux_bcl2fastq.err', os.path.join(in_progress_done, 'demux_0_bcl2fastq.err'))
+        shutil.copy(
+            "data/demux_bcl2fastq.err",
+            os.path.join(in_progress_done, "demux_0_bcl2fastq.err"),
+        )
 
         # Copy transfer file with the completed run
         shutil.copy("data/test_transfer.tsv", self.transfer_file)
@@ -376,16 +363,11 @@
             CONFIG["analysis"]["NovaSeq"],
         )
         self.finished_runs = [self.to_start, self.in_progress, self.completed]
-<<<<<<< HEAD
+
         self.complex_run = Run(
             os.path.join(self.tmp_dir, "141124_ST-COMPLEX1_01_AFCIDXX"),
-            CONFIG["analysis"]["NovaSeq"],
-        )
-=======
-
-        self.complex_run = Run(os.path.join(self.tmp_dir, '141124_ST-COMPLEX1_01_AFCIDXX'),
-                               CONFIG['analysis']['HiSeq'])
->>>>>>> 8cbb12d2
+            CONFIG["analysis"]["HiSeq"],
+        )
 
     @classmethod
     def tearDownClass(self):
@@ -471,14 +453,13 @@
         with self.assertRaises(RuntimeError):
             self.dummy_run._generate_per_lane_base_mask()
 
-<<<<<<< HEAD
         shutil.copy(
             "data/samplesheet_dummy_run.csv",
             os.path.join(
                 self.tmp_dir, "141124_ST-DUMMY1_01_AFCIDXX", "SampleSheet.csv"
             ),
         )
-        self.dummy_run._set_run_parser_obj(CONFIG["analysis"]["NovaSeq"])
+        self.dummy_run.runParserObj = RunParser(self.dummy_run.run_dir)
         expected_mask = {
             "1": {
                 "Y151I7N3I7N3": {
@@ -509,26 +490,6 @@
                 },
             }
         }
-=======
-        shutil.copy('data/samplesheet_dummy_run.csv', os.path.join(self.tmp_dir,'141124_ST-DUMMY1_01_AFCIDXX', 'SampleSheet.csv'))
-        self.dummy_run.runParserObj = RunParser(self.dummy_run.run_dir)
-        expected_mask = {'1': {'Y151I7N3I7N3':
-                               {'base_mask': ['Y151', 'I7N3', 'I7N3'],
-                                'data': [{'index': 'CGCGCAG',
-                                          'Lane': '1',
-                                          'Sample_ID': 'Sample_P10000_1001',
-                                          'Sample_Project': 'A_Test_18_01',
-                                          'Sample_Name': 'Sample_P10000_1001',
-                                          'index2': 'CTGCGCG'}]},
-                               'Y151I7N3N10':
-                               {'base_mask': ['Y151', 'I7N3', 'N10'],
-                                'data': [{'index': 'AGGTACC',
-                                          'Lane': '1',
-                                          'Sample_ID': 'Sample_P10000_1005',
-                                          'Sample_Project': 'A_Test_18_01',
-                                          'Sample_Name': 'Sample_P10000_1005',
-                                          'index2': ''}]}}}
->>>>>>> 8cbb12d2
         got_mask = self.dummy_run._generate_per_lane_base_mask()
         self.assertEqual(expected_mask, got_mask)
 
@@ -553,7 +514,6 @@
     def test_transfer_run(self, mock_call_external_command):
         """Call external rsync."""
         self.completed.transfer_run(self.transfer_file)
-<<<<<<< HEAD
         command_line = [
             "rsync",
             "-LtDrv",
@@ -574,20 +534,6 @@
         )
 
     @mock.patch("taca.illumina.Runs.misc.call_external_command")
-=======
-        command_line = ['rsync', '-LtDrv', '--chmod=g+rw',
-                        '--exclude=Demultiplexing_*/*_*',
-                        '--include=*/', '--include=*.file',
-                        '--exclude=*', '--prune-empty-dirs',
-                        os.path.join(self.tmp_dir, '141124_ST-COMPLETED1_01_AFCIDXX'),
-                        'None@None:None']
-        mock_call_external_command.assert_called_once_with(command_line,
-                                                           log_dir=os.path.join(self.tmp_dir, '141124_ST-COMPLETED1_01_AFCIDXX'),
-                                                           prefix='',
-                                                           with_log_files=True)
-
-    @mock.patch('taca.illumina.Runs.misc.call_external_command')
->>>>>>> 8cbb12d2
     def test_transfer_run_error(self, mock_call_external_command):
         """Handle external rsync error."""
         mock_call_external_command.side_effect = subprocess.CalledProcessError(
@@ -608,15 +554,10 @@
     @mock.patch("taca.illumina.Runs.misc.send_mail")
     def test_send_mail(self, mock_send_mail):
         """Send mail to user."""
-<<<<<<< HEAD
-        self.completed.send_mail("Hello", "user@email.com")
+        self.completed.send_mail(None, "Hello", "user@email.com")
         mock_send_mail.assert_called_once_with(
             "141124_ST-COMPLETED1_01_AFCIDXX", "Hello", "user@email.com"
         )
-=======
-        self.completed.send_mail(None, 'Hello', 'user@email.com')
-        mock_send_mail.assert_called_once_with('141124_ST-COMPLETED1_01_AFCIDXX', 'Hello', 'user@email.com')
->>>>>>> 8cbb12d2
 
     def test_is_unpooled_lane(self):
         """Check if lane is unpooled."""
@@ -701,19 +642,14 @@
         ]
         mock_symlink.assert_has_calls(calls)
 
-<<<<<<< HEAD
+    @unittest.skip("demultiplexing")
     @mock.patch("taca.illumina.Runs.json.dump")
-=======
-
-    @unittest.skip('demultiplexing')
-    @mock.patch('taca.illumina.Runs.json.dump')
->>>>>>> 8cbb12d2
     def test_aggregate_demux_results_simple_complex_complex(self, mock_json_dump):
         """Aggregare demux results complex case."""
         self.assertTrue(self.complex_run._aggregate_demux_results_simple_complex())
         mock_json_dump.assert_called_once()
 
-    @unittest.skip('demultiplexing')
+    @unittest.skip("demultiplexing")
     def test_aggregate_demux_results_simple_complex_fail(self):
         """Aggregate_demux_results_simple_complex should raise error if files are missing."""
         with self.assertRaises(RuntimeError):
@@ -736,13 +672,12 @@
         self.assertTrue(filecmp.cmp(html_file, expected_file))
 
 
-<<<<<<< HEAD
-=======
 class TestHiSeqRuns(unittest.TestCase):
     """Tests for the HiSeq_Run run class."""
+
     @classmethod
     def setUpClass(self):
-        """ Creates the following directory tree for testing purposes:
+        """Creates the following directory tree for testing purposes:
 
         tmp/
         |__ 141124_ST-RUNNING_03_AHISEQFCIDXX
@@ -751,10 +686,10 @@
             |__ RunInfo.xml
             |__ RTAComplete.txt
         """
-        self.tmp_dir = os.path.join(tempfile.mkdtemp(), 'tmp')
-
-        running = os.path.join(self.tmp_dir, '141124_ST-RUNNING1_03_AHISEQFCIDXX')
-        to_start = os.path.join(self.tmp_dir, '141124_ST-TOSTART1_04_AHISEQFCIDXX')
+        self.tmp_dir = os.path.join(tempfile.mkdtemp(), "tmp")
+
+        running = os.path.join(self.tmp_dir, "141124_ST-RUNNING1_03_AHISEQFCIDXX")
+        to_start = os.path.join(self.tmp_dir, "141124_ST-TOSTART1_04_AHISEQFCIDXX")
 
         # Create runs directory structure
         os.makedirs(self.tmp_dir)
@@ -762,20 +697,22 @@
         os.makedirs(to_start)
 
         # Create files indicating that the run is finished
-        open(os.path.join(running, 'RTAComplete.txt'), 'w').close()
+        open(os.path.join(running, "RTAComplete.txt"), "w").close()
 
         # Move sample RunInfo.xml file to every run directory
         for run in [running, to_start]:
-            shutil.copy('data/RunInfo.xml', run)
-            shutil.copy('data/runParameters.xml', run)
+            shutil.copy("data/RunInfo.xml", run)
+            shutil.copy("data/runParameters.xml", run)
 
         # Create run objects
-        self.running = HiSeq_Run(os.path.join(self.tmp_dir,
-                                               '141124_ST-RUNNING1_03_AHISEQFCIDXX'),
-                                  CONFIG['analysis']['HiSeq'])
-        self.to_start = HiSeq_Run(os.path.join(self.tmp_dir,
-                                         '141124_ST-TOSTART1_04_AHISEQFCIDXX'),
-                            CONFIG['analysis']['HiSeq'])
+        self.running = HiSeq_Run(
+            os.path.join(self.tmp_dir, "141124_ST-RUNNING1_03_AHISEQFCIDXX"),
+            CONFIG["analysis"]["HiSeq"],
+        )
+        self.to_start = HiSeq_Run(
+            os.path.join(self.tmp_dir, "141124_ST-TOSTART1_04_AHISEQFCIDXX"),
+            CONFIG["analysis"]["HiSeq"],
+        )
 
     @classmethod
     def tearDownClass(self):
@@ -784,20 +721,28 @@
     def test_copy_samplesheet(self):
         """Copy HiSeq SampleSheet."""
         self.running._copy_samplesheet()
-        self.assertTrue(os.path.isfile(os.path.join(self.tmp_dir, '141124_ST-RUNNING1_03_AHISEQFCIDXX', 'SampleSheet.csv')))
-
-    @mock.patch('taca.illumina.HiSeq_Runs.HiSeq_Run._get_samplesheet')
-    @mock.patch('taca.illumina.HiSeq_Runs.SampleSheetParser')
+        self.assertTrue(
+            os.path.isfile(
+                os.path.join(
+                    self.tmp_dir,
+                    "141124_ST-RUNNING1_03_AHISEQFCIDXX",
+                    "SampleSheet.csv",
+                )
+            )
+        )
+
+    @mock.patch("taca.illumina.HiSeq_Runs.HiSeq_Run._get_samplesheet")
+    @mock.patch("taca.illumina.HiSeq_Runs.SampleSheetParser")
     def test_copy_samplesheet_missing(self, mock_parser, mock_samplesheet):
         """Raise RuntimeError if HiSeq samplesheet is missing."""
-        mock_samplesheet.return_value = 'some/missing/file.csv'
+        mock_samplesheet.return_value = "some/missing/file.csv"
         with self.assertRaises(RuntimeError):
             self.running._copy_samplesheet()
 
     def test_generate_clean_samplesheet(self):
         """Make clean HiSeq sample sheet."""
-        ssparser = SampleSheetParser('data/samplesheet_dual_index.csv')
-        expected_samplesheet = '''[Header]
+        ssparser = SampleSheetParser("data/samplesheet_dual_index.csv")
+        expected_samplesheet = """[Header]
 Date,None
 Experiment Name,CIDXX
 Investigator Name,Test
@@ -805,124 +750,211 @@
 Lane,Sample_ID,Sample_Name,index,index2,Sample_Project,FCID,SampleRef,Description,Control,Recipe,Operator
 1,Sample_Sample_P10000_1001,Sample_P10000_1001,CGCGCAG,CTGCGCG,A_Test_18_01,HISEQFCIDXX,Human (Homo sapiens GRCh37),A_Test_18_01,N,2x50,Some_One
 1,Sample_Sample_P10000_1005,Sample_P10000_1005,AGGTACC,,A_Test_18_01,HISEQFCIDXX,Human (Homo sapiens GRCh37),A_Test_18_01,N,2x50,Some_One
-'''
+"""
         got_samplesheet = self.running._generate_clean_samplesheet(ssparser)
         self.assertEqual(got_samplesheet, expected_samplesheet)
 
     def test_data_filed_conversion(self):
         """Convert fields in the HiSeq sample sheet."""
-        fields_to_convert = ['FCID',
-                            'Lane',
-                           'SampleID',
-                           'SampleRef',
-                           'Index',
-                           'Description',
-                           'Control',
-                           'Recipe',
-                           'Operator',
-                           'SampleProject'
-                           ]
+        fields_to_convert = [
+            "FCID",
+            "Lane",
+            "SampleID",
+            "SampleRef",
+            "Index",
+            "Description",
+            "Control",
+            "Recipe",
+            "Operator",
+            "SampleProject",
+        ]
         converted_fields = []
         for field in fields_to_convert:
             converted_field = _data_filed_conversion(field)
             converted_fields.append(converted_field)
 
-        expected_fields = ['FCID',
-                           'Lane',
-                           'Sample_ID',
-                           'SampleRef',
-                           'index',
-                           'Description',
-                           'Control',
-                           'Recipe',
-                           'Operator',
-                           'Sample_Project'
-                           ]
+        expected_fields = [
+            "FCID",
+            "Lane",
+            "Sample_ID",
+            "SampleRef",
+            "index",
+            "Description",
+            "Control",
+            "Recipe",
+            "Operator",
+            "Sample_Project",
+        ]
         self.assertEqual(expected_fields, converted_fields)
         with self.assertRaises(RuntimeError):
-            _data_filed_conversion('not_a_field')
-
-    @mock.patch('taca.illumina.HiSeq_Runs.misc.call_external_command_detached')
+            _data_filed_conversion("not_a_field")
+
+    @mock.patch("taca.illumina.HiSeq_Runs.misc.call_external_command_detached")
     def test_demultiplex_run(self, mock_call_external):
         """Demultiplex HiSeq Run."""
         self.to_start.demultiplex_run()
-        mock_call_external.assert_called_once_with(['path_to_bcl_to_fastq',
-                                                    '--some-opt', 'some_val',
-                                                    '--other-opt',
-                                                    '--output-dir', 'Demultiplexing_0',
-                                                    '--use-bases-mask', '1:Y151,I7N3,N10',
-                                                    '--tiles', 's_1',
-                                                    '--sample-sheet', os.path.join(self.tmp_dir, '141124_ST-TOSTART1_04_AHISEQFCIDXX', 'SampleSheet_0.csv')],
-                                                   prefix='demux_0',
-                                                   with_log_files=True)
-
-    @mock.patch('taca.illumina.HiSeq_Runs.misc.call_external_command_detached')
-    @mock.patch('taca.illumina.HiSeq_Runs.HiSeq_Run._generate_per_lane_base_mask')
+        mock_call_external.assert_called_once_with(
+            [
+                "path_to_bcl_to_fastq",
+                "--some-opt",
+                "some_val",
+                "--other-opt",
+                "--output-dir",
+                "Demultiplexing_0",
+                "--use-bases-mask",
+                "1:Y151,I7N3,N10",
+                "--tiles",
+                "s_1",
+                "--sample-sheet",
+                os.path.join(
+                    self.tmp_dir,
+                    "141124_ST-TOSTART1_04_AHISEQFCIDXX",
+                    "SampleSheet_0.csv",
+                ),
+            ],
+            prefix="demux_0",
+            with_log_files=True,
+        )
+
+    @mock.patch("taca.illumina.HiSeq_Runs.misc.call_external_command_detached")
+    @mock.patch("taca.illumina.HiSeq_Runs.HiSeq_Run._generate_per_lane_base_mask")
     def test_demultiplex_run_complex(self, mock_mask, mock_call_external):
         """Demultiplex complex HiSeq Run."""
-        mock_mask.return_value = {'1':
-                                  {'Y151I7N1Y151':
-                                   {'base_mask': ['Y151', 'I7N1', 'Y151'],
-                                    'data': [{'Control': 'N',
-                                              'Lane': '1',
-                                              'Sample_ID': 'Sample_Sample_P10000_1001',
-                                              'Sample_Name': 'Sample_P10000_1001',
-                                              'index': 'CGCGCAA',
-                                              'index2': 'CGCGCAC',
-                                              'Sample_Project': 'A_Test_18_01',
-                                              'FCID': 'HISEQFCIDXX',
-                                              'SampleRef': 'Human (Homo sapiens GRCh37)',
-                                              'Description': 'A_Test_18_01',
-                                              'Recipe': '50-50',
-                                              'Operator': 'Some_One'}]},
-                                  'Y150I7N1Y151':
-                                   {'base_mask': ['Y150', 'I7N1', 'Y151'],
-                                    'data': [{'Control': 'N',
-                                              'Lane': '1',
-                                              'Sample_ID': 'Sample_Sample_P10000_1001',
-                                              'Sample_Name': 'Sample_P10000_1001',
-                                              'index': 'CGCGCAG',
-                                              'index2': 'CGCGCGG',
-                                              'Sample_Project': 'A_Test_18_01',
-                                              'FCID': 'HISEQFCIDXX',
-                                              'SampleRef': 'Human (Homo sapiens GRCh37)',
-                                              'Description': 'A_Test_18_01',
-                                              'Recipe': '50-50',
-                                              'Operator': 'Some_One'}]}
-                                  }}
+        mock_mask.return_value = {
+            "1": {
+                "Y151I7N1Y151": {
+                    "base_mask": ["Y151", "I7N1", "Y151"],
+                    "data": [
+                        {
+                            "Control": "N",
+                            "Lane": "1",
+                            "Sample_ID": "Sample_Sample_P10000_1001",
+                            "Sample_Name": "Sample_P10000_1001",
+                            "index": "CGCGCAA",
+                            "index2": "CGCGCAC",
+                            "Sample_Project": "A_Test_18_01",
+                            "FCID": "HISEQFCIDXX",
+                            "SampleRef": "Human (Homo sapiens GRCh37)",
+                            "Description": "A_Test_18_01",
+                            "Recipe": "50-50",
+                            "Operator": "Some_One",
+                        }
+                    ],
+                },
+                "Y150I7N1Y151": {
+                    "base_mask": ["Y150", "I7N1", "Y151"],
+                    "data": [
+                        {
+                            "Control": "N",
+                            "Lane": "1",
+                            "Sample_ID": "Sample_Sample_P10000_1001",
+                            "Sample_Name": "Sample_P10000_1001",
+                            "index": "CGCGCAG",
+                            "index2": "CGCGCGG",
+                            "Sample_Project": "A_Test_18_01",
+                            "FCID": "HISEQFCIDXX",
+                            "SampleRef": "Human (Homo sapiens GRCh37)",
+                            "Description": "A_Test_18_01",
+                            "Recipe": "50-50",
+                            "Operator": "Some_One",
+                        }
+                    ],
+                },
+            }
+        }
         self.to_start.demultiplex_run()
-        calls_alt_1 = [mock.call(['path_to_bcl_to_fastq',
-                                  '--some-opt', 'some_val',
-                                  '--other-opt',
-                                  '--output-dir', 'Demultiplexing_0',
-                                  '--use-bases-mask', '1:Y150,I7N1,Y151',
-                                  '--tiles', 's_1',
-                                  '--sample-sheet', os.path.join(self.tmp_dir, '141124_ST-TOSTART1_04_AHISEQFCIDXX', 'SampleSheet_0.csv')],
-                                 with_log_files=True, prefix='demux_0'),
-                       mock.call(['path_to_bcl_to_fastq',
-                                  '--some-opt', 'some_val',
-                                  '--other-opt',
-                                  '--output-dir', 'Demultiplexing_1',
-                                  '--use-bases-mask', '1:Y151,I7N1,Y151',
-                                  '--tiles', 's_1',
-                                  '--sample-sheet', os.path.join(self.tmp_dir, '141124_ST-TOSTART1_04_AHISEQFCIDXX', 'SampleSheet_1.csv')],
-                                 with_log_files=True, prefix='demux_1')]
-        calls_alt_2 = [mock.call(['path_to_bcl_to_fastq',
-                                  '--some-opt', 'some_val',
-                                  '--other-opt',
-                                  '--output-dir', 'Demultiplexing_0',
-                                  '--use-bases-mask', '1:Y151,I7N1,Y151',
-                                  '--tiles', 's_1',
-                                  '--sample-sheet', os.path.join(self.tmp_dir, '141124_ST-TOSTART1_04_AHISEQFCIDXX', 'SampleSheet_0.csv')],
-                                 with_log_files=True, prefix='demux_0'),
-                       mock.call(['path_to_bcl_to_fastq',
-                                  '--some-opt', 'some_val',
-                                  '--other-opt',
-                                  '--output-dir', 'Demultiplexing_1',
-                                  '--use-bases-mask', '1:Y150,I7N1,Y151',
-                                  '--tiles', 's_1',
-                                  '--sample-sheet', os.path.join(self.tmp_dir, '141124_ST-TOSTART1_04_AHISEQFCIDXX', 'SampleSheet_1.csv')],
-                                 with_log_files=True, prefix='demux_1')]
+        calls_alt_1 = [
+            mock.call(
+                [
+                    "path_to_bcl_to_fastq",
+                    "--some-opt",
+                    "some_val",
+                    "--other-opt",
+                    "--output-dir",
+                    "Demultiplexing_0",
+                    "--use-bases-mask",
+                    "1:Y150,I7N1,Y151",
+                    "--tiles",
+                    "s_1",
+                    "--sample-sheet",
+                    os.path.join(
+                        self.tmp_dir,
+                        "141124_ST-TOSTART1_04_AHISEQFCIDXX",
+                        "SampleSheet_0.csv",
+                    ),
+                ],
+                with_log_files=True,
+                prefix="demux_0",
+            ),
+            mock.call(
+                [
+                    "path_to_bcl_to_fastq",
+                    "--some-opt",
+                    "some_val",
+                    "--other-opt",
+                    "--output-dir",
+                    "Demultiplexing_1",
+                    "--use-bases-mask",
+                    "1:Y151,I7N1,Y151",
+                    "--tiles",
+                    "s_1",
+                    "--sample-sheet",
+                    os.path.join(
+                        self.tmp_dir,
+                        "141124_ST-TOSTART1_04_AHISEQFCIDXX",
+                        "SampleSheet_1.csv",
+                    ),
+                ],
+                with_log_files=True,
+                prefix="demux_1",
+            ),
+        ]
+        calls_alt_2 = [
+            mock.call(
+                [
+                    "path_to_bcl_to_fastq",
+                    "--some-opt",
+                    "some_val",
+                    "--other-opt",
+                    "--output-dir",
+                    "Demultiplexing_0",
+                    "--use-bases-mask",
+                    "1:Y151,I7N1,Y151",
+                    "--tiles",
+                    "s_1",
+                    "--sample-sheet",
+                    os.path.join(
+                        self.tmp_dir,
+                        "141124_ST-TOSTART1_04_AHISEQFCIDXX",
+                        "SampleSheet_0.csv",
+                    ),
+                ],
+                with_log_files=True,
+                prefix="demux_0",
+            ),
+            mock.call(
+                [
+                    "path_to_bcl_to_fastq",
+                    "--some-opt",
+                    "some_val",
+                    "--other-opt",
+                    "--output-dir",
+                    "Demultiplexing_1",
+                    "--use-bases-mask",
+                    "1:Y150,I7N1,Y151",
+                    "--tiles",
+                    "s_1",
+                    "--sample-sheet",
+                    os.path.join(
+                        self.tmp_dir,
+                        "141124_ST-TOSTART1_04_AHISEQFCIDXX",
+                        "SampleSheet_1.csv",
+                    ),
+                ],
+                with_log_files=True,
+                prefix="demux_1",
+            ),
+        ]
         try:
             mock_call_external.assert_has_calls(calls_alt_1)
         except AssertionError as e:
@@ -932,42 +964,58 @@
         """Generate command to demultiplex HiSeq."""
         mask = self.to_start._generate_per_lane_base_mask()
         got_command = self.to_start._generate_bcl2fastq_command(mask, True, 0, True)
-        expexted_command = ['path_to_bcl_to_fastq',
-                            '--some-opt', 'some_val',
-                            '--other-opt',
-                            '--output-dir', 'Demultiplexing_0',
-                            '--use-bases-mask', '1:Y151,I7N3,N10',
-                            '--tiles', 's_1',
-                            '--sample-sheet', os.path.join(self.tmp_dir, '141124_ST-TOSTART1_04_AHISEQFCIDXX', 'SampleSheet_0.csv'),
-                            '--mask-short-adapter-reads', '0']
+        expexted_command = [
+            "path_to_bcl_to_fastq",
+            "--some-opt",
+            "some_val",
+            "--other-opt",
+            "--output-dir",
+            "Demultiplexing_0",
+            "--use-bases-mask",
+            "1:Y151,I7N3,N10",
+            "--tiles",
+            "s_1",
+            "--sample-sheet",
+            os.path.join(
+                self.tmp_dir, "141124_ST-TOSTART1_04_AHISEQFCIDXX", "SampleSheet_0.csv"
+            ),
+            "--mask-short-adapter-reads",
+            "0",
+        ]
         self.assertEqual(got_command, expexted_command)
 
-    @mock.patch('taca.illumina.HiSeq_Runs.HiSeq_Run._aggregate_demux_results_simple_complex')
+    @mock.patch(
+        "taca.illumina.HiSeq_Runs.HiSeq_Run._aggregate_demux_results_simple_complex"
+    )
     def test_aggregate_demux_results(self, mock_aggregate_demux_results_simple_complex):
         """Aggregate the results from different demultiplexing steps HiSeq."""
         self.to_start._aggregate_demux_results()
         mock_aggregate_demux_results_simple_complex.assert_called_with()
 
-    @mock.patch('taca.illumina.HiSeq_Runs.HiSeq_Run._aggregate_demux_results_simple_complex')
-    @mock.patch('taca.illumina.HiSeq_Runs.HiSeq_Run._generate_per_lane_base_mask')
-    def test_aggregate_demux_results_complex(self, mock_base_mask, mock_aggregate_demux_results_simple_complex):
+    @mock.patch(
+        "taca.illumina.HiSeq_Runs.HiSeq_Run._aggregate_demux_results_simple_complex"
+    )
+    @mock.patch("taca.illumina.HiSeq_Runs.HiSeq_Run._generate_per_lane_base_mask")
+    def test_aggregate_demux_results_complex(
+        self, mock_base_mask, mock_aggregate_demux_results_simple_complex
+    ):
         """Aggregate the results from different demultiplexing steps HiSeq, complex case."""
-        mock_base_mask.return_value = {'1':
-                                  {'Y151I7N1Y151':
-                                   {'base_mask': ['Y151', 'I7N1', 'Y151'],
-                                    'data': []},
-                                  'Y150I7N1Y151':
-                                   {'base_mask': ['Y150', 'I7N1', 'Y151'],
-                                    'data': []}
-                                  }}
+        mock_base_mask.return_value = {
+            "1": {
+                "Y151I7N1Y151": {"base_mask": ["Y151", "I7N1", "Y151"], "data": []},
+                "Y150I7N1Y151": {"base_mask": ["Y150", "I7N1", "Y151"], "data": []},
+            }
+        }
         self.to_start._aggregate_demux_results()
         mock_aggregate_demux_results_simple_complex.assert_called_once_with()
 
+
 class TestHiSeqXRuns(unittest.TestCase):
     """Tests for the HiSeqX_Run run class."""
+
     @classmethod
     def setUpClass(self):
-        """ Creates the following directory tree for testing purposes:
+        """Creates the following directory tree for testing purposes:
 
         tmp/
         |__ 141124_ST-RUNNING_03_AFCIDXX
@@ -976,10 +1024,10 @@
             |__ RunInfo.xml
             |__ RTAComplete.txt
         """
-        self.tmp_dir = os.path.join(tempfile.mkdtemp(), 'tmp')
-
-        running = os.path.join(self.tmp_dir, '141124_ST-RUNNING1_03_AFCIDXX')
-        to_start = os.path.join(self.tmp_dir, '141124_ST-TOSTART1_04_AFCIDXX')
+        self.tmp_dir = os.path.join(tempfile.mkdtemp(), "tmp")
+
+        running = os.path.join(self.tmp_dir, "141124_ST-RUNNING1_03_AFCIDXX")
+        to_start = os.path.join(self.tmp_dir, "141124_ST-TOSTART1_04_AFCIDXX")
 
         # Create runs directory structure
         os.makedirs(self.tmp_dir)
@@ -988,38 +1036,51 @@
 
         # Create files indicating that the run is finished
         for run_dir in [running, to_start]:
-            open(os.path.join(run_dir, 'RTAComplete.txt'), 'w').close()
-            open(os.path.join(run_dir, 'CopyComplete.txt'), 'w').close()
+            open(os.path.join(run_dir, "RTAComplete.txt"), "w").close()
+            open(os.path.join(run_dir, "CopyComplete.txt"), "w").close()
 
         # Move sample RunInfo.xml file to every run directory
         for run in [running, to_start]:
-            shutil.copy('data/RunInfo.xml', run)
-            shutil.copy('data/runParameters.xml', run)
+            shutil.copy("data/RunInfo.xml", run)
+            shutil.copy("data/runParameters.xml", run)
 
         # Create run objects
-        self.running = HiSeqX_Run(os.path.join(self.tmp_dir,
-                                               '141124_ST-RUNNING1_03_AFCIDXX'),
-                                  CONFIG["analysis"]["HiSeqX"])
-        self.to_start = HiSeqX_Run(os.path.join(self.tmp_dir,
-                                                '141124_ST-TOSTART1_04_AFCIDXX'),
-                                   CONFIG["analysis"]["HiSeqX"])
+        self.running = HiSeqX_Run(
+            os.path.join(self.tmp_dir, "141124_ST-RUNNING1_03_AFCIDXX"),
+            CONFIG["analysis"]["HiSeqX"],
+        )
+        self.to_start = HiSeqX_Run(
+            os.path.join(self.tmp_dir, "141124_ST-TOSTART1_04_AFCIDXX"),
+            CONFIG["analysis"]["HiSeqX"],
+        )
+
     @classmethod
     def tearDownClass(self):
         shutil.rmtree(self.tmp_dir)
 
     def test_copy_samplesheet(self):
         """Copy HiSeqX SampleSheet."""
-        os.remove(os.path.join(self.tmp_dir, '141124_ST-RUNNING1_03_AFCIDXX', 'SampleSheet.csv'))
+        os.remove(
+            os.path.join(
+                self.tmp_dir, "141124_ST-RUNNING1_03_AFCIDXX", "SampleSheet.csv"
+            )
+        )
         self.running._copy_samplesheet()
-        self.assertTrue(os.path.isfile(os.path.join(self.tmp_dir, '141124_ST-RUNNING1_03_AFCIDXX', 'SampleSheet.csv')))
+        self.assertTrue(
+            os.path.isfile(
+                os.path.join(
+                    self.tmp_dir, "141124_ST-RUNNING1_03_AFCIDXX", "SampleSheet.csv"
+                )
+            )
+        )
 
     def test_generate_clean_samplesheet(self):
         """Make clean HiSeqX sample sheet."""
-        ssparser = SampleSheetParser('data/2014/FCIDXX.csv')
+        ssparser = SampleSheetParser("data/2014/FCIDXX.csv")
         indexfile = dict()
-        indexfile['tenX'] = 'data/test_10X_indexes'
-        indexfile['smartseq'] = 'data/test_smartseq_indexes'
-        expected_samplesheet = u'''[Header]
+        indexfile["tenX"] = "data/test_10X_indexes"
+        indexfile["smartseq"] = "data/test_smartseq_indexes"
+        expected_samplesheet = """[Header]
 Date,None
 Experiment Name,CIDXX
 Investigator Name,Test
@@ -1035,170 +1096,249 @@
 3,Sample_P10000_1006,P10000_1006,CIDXX,3:1,TAAGACGGTG,TTGGTACGCG,A_Test_18_01,
 3,Sample_P10000_1006,P10000_1006,CIDXX,3:1,GCTAGGTCAA,CACAGGTGAA,A_Test_18_01,
 4,Sample_P10000_1007,P10000_1007,CIDXX,4:1,GTAACATGCG,AGTGTTACCT,A_Test_18_01,
-'''
-        got_samplesheet = _generate_clean_samplesheet(ssparser, indexfile, rename_samples=True, rename_qPCR_suffix = True, fields_qPCR=[ssparser.dfield_snm])
+"""
+        got_samplesheet = _generate_clean_samplesheet(
+            ssparser,
+            indexfile,
+            rename_samples=True,
+            rename_qPCR_suffix=True,
+            fields_qPCR=[ssparser.dfield_snm],
+        )
         self.assertEqual(got_samplesheet, expected_samplesheet)
 
-    @unittest.skip('Demultiplexing, bcl2fastq command has changed')
-    @mock.patch('taca.illumina.HiSeqX_Runs.misc.call_external_command_detached')
+    @unittest.skip("Demultiplexing, bcl2fastq command has changed")
+    @mock.patch("taca.illumina.HiSeqX_Runs.misc.call_external_command_detached")
     def test_demultiplex_run(self, mock_call_external):
         """Demultiplex HiSeqX Run."""
         self.to_start.demultiplex_run()
-        calls = [mock.call(['path_to_bcl_to_fastq',
-                            '--output-dir', 'Demultiplexing_0',
-                            '--opt', 'b',
-                            '--c', '--a',
-                            '--sample-sheet', os.path.join(self.tmp_dir, '141124_ST-TOSTART1_04_AFCIDXX/SampleSheet_0.csv'),
-                            '--use-bases-mask', '1:Y151,I8N2,N10'],
-                           prefix='demux_0', with_log_files=True),
-                 mock.call(['path_to_bcl_to_fastq',
-                            '--output-dir', 'Demultiplexing_1',
-                            '--opt', 'b',
-                            '--c',
-                            '--e',
-                            '--sample-sheet', os.path.join(self.tmp_dir, '141124_ST-TOSTART1_04_AFCIDXX/SampleSheet_1.csv'),
-                            '--use-bases-mask', '4:Y151,I10,I10'],
-                           prefix='demux_1', with_log_files=True),
-                 mock.call(['path_to_bcl_to_fastq',
-                            '--output-dir', 'Demultiplexing_2',
-                            '--opt', 'b',
-                            '--c',
-                            '--d',
-                            '--sample-sheet', os.path.join(self.tmp_dir, '141124_ST-TOSTART1_04_AFCIDXX/SampleSheet_2.csv'),
-                            '--use-bases-mask', '3:Y151,I10,I10'],
-                           prefix='demux_2', with_log_files=True),
-                 mock.call(['path_to_bcl_to_fastq',
-                            '--output-dir', 'Demultiplexing_3',
-                            '--opt', 'b',
-                            '--c',
-                            '--sample-sheet', os.path.join(self.tmp_dir, '141124_ST-TOSTART1_04_AFCIDXX/SampleSheet_3.csv'),
-                            '--use-bases-mask', '2:Y151,I7N3,N10'],
-                           prefix='demux_3', with_log_files=True)]
+        calls = [
+            mock.call(
+                [
+                    "path_to_bcl_to_fastq",
+                    "--output-dir",
+                    "Demultiplexing_0",
+                    "--opt",
+                    "b",
+                    "--c",
+                    "--a",
+                    "--sample-sheet",
+                    os.path.join(
+                        self.tmp_dir, "141124_ST-TOSTART1_04_AFCIDXX/SampleSheet_0.csv"
+                    ),
+                    "--use-bases-mask",
+                    "1:Y151,I8N2,N10",
+                ],
+                prefix="demux_0",
+                with_log_files=True,
+            ),
+            mock.call(
+                [
+                    "path_to_bcl_to_fastq",
+                    "--output-dir",
+                    "Demultiplexing_1",
+                    "--opt",
+                    "b",
+                    "--c",
+                    "--e",
+                    "--sample-sheet",
+                    os.path.join(
+                        self.tmp_dir, "141124_ST-TOSTART1_04_AFCIDXX/SampleSheet_1.csv"
+                    ),
+                    "--use-bases-mask",
+                    "4:Y151,I10,I10",
+                ],
+                prefix="demux_1",
+                with_log_files=True,
+            ),
+            mock.call(
+                [
+                    "path_to_bcl_to_fastq",
+                    "--output-dir",
+                    "Demultiplexing_2",
+                    "--opt",
+                    "b",
+                    "--c",
+                    "--d",
+                    "--sample-sheet",
+                    os.path.join(
+                        self.tmp_dir, "141124_ST-TOSTART1_04_AFCIDXX/SampleSheet_2.csv"
+                    ),
+                    "--use-bases-mask",
+                    "3:Y151,I10,I10",
+                ],
+                prefix="demux_2",
+                with_log_files=True,
+            ),
+            mock.call(
+                [
+                    "path_to_bcl_to_fastq",
+                    "--output-dir",
+                    "Demultiplexing_3",
+                    "--opt",
+                    "b",
+                    "--c",
+                    "--sample-sheet",
+                    os.path.join(
+                        self.tmp_dir, "141124_ST-TOSTART1_04_AFCIDXX/SampleSheet_3.csv"
+                    ),
+                    "--use-bases-mask",
+                    "2:Y151,I7N3,N10",
+                ],
+                prefix="demux_3",
+                with_log_files=True,
+            ),
+        ]
 
         mock_call_external.assert_has_calls(calls)
 
-    @mock.patch('taca.illumina.HiSeqX_Runs.HiSeqX_Run._aggregate_demux_results_simple_complex')
+    @mock.patch(
+        "taca.illumina.HiSeqX_Runs.HiSeqX_Run._aggregate_demux_results_simple_complex"
+    )
     def test_aggregate_demux_results(self, mockaggregate_demux_results_simple_complex):
         """Aggregate the results from different demultiplexing steps HiSeqX."""
         self.to_start._aggregate_demux_results()
         mockaggregate_demux_results_simple_complex.assert_called_with()
 
-    @unittest.skip('Demultiplexing: mask_table needs updating, more levels now, see https://github.com/SciLifeLab/TACA/pull/328')
+    @unittest.skip(
+        "Demultiplexing: mask_table needs updating, more levels now, see https://github.com/SciLifeLab/TACA/pull/328"
+    )
     def test_generate_bcl_command(self):
         """Generate bcl command HiSeqX."""
-        sample_type = '10X_GENO'
-        mask_table = {'1': [7, 0], '2': [7, 0]}
-        expected_command = ['path_to_bcl_to_fastq',
-                            '--output-dir', 'Demultiplexing_0',
-                            '--opt', 'b',
-                            '--c',
-                            '--a',
-                            '--sample-sheet', os.path.join(self.tmp_dir, '141124_ST-TOSTART1_04_AFCIDXX/SampleSheet_0.csv'),
-                            '--use-bases-mask', '1:Y151,I7N3,N10',
-                            '--use-bases-mask', '2:Y151,I7N3,N10']
+        sample_type = "10X_GENO"
+        mask_table = {"1": [7, 0], "2": [7, 0]}
+        expected_command = [
+            "path_to_bcl_to_fastq",
+            "--output-dir",
+            "Demultiplexing_0",
+            "--opt",
+            "b",
+            "--c",
+            "--a",
+            "--sample-sheet",
+            os.path.join(
+                self.tmp_dir, "141124_ST-TOSTART1_04_AFCIDXX/SampleSheet_0.csv"
+            ),
+            "--use-bases-mask",
+            "1:Y151,I7N3,N10",
+            "--use-bases-mask",
+            "2:Y151,I7N3,N10",
+        ]
         got_command = self.to_start.generate_bcl_command(sample_type, mask_table, 0)
         self.assertEqual(expected_command, got_command)
 
-    @unittest.skip('Demultiplexing: mask_table needs updating, more levels now, see https://github.com/SciLifeLab/TACA/pull/328')
+    @unittest.skip(
+        "Demultiplexing: mask_table needs updating, more levels now, see https://github.com/SciLifeLab/TACA/pull/328"
+    )
     def test_generate_per_lane_base_mask(self):
         """Generate base mask HiSeqX."""
-        sample_type = 'ordinary'
-        mask_table = {'1': [7, 0], '2': [7, 0]}
+        sample_type = "ordinary"
+        mask_table = {"1": [7, 0], "2": [7, 0]}
         got_mask = self.to_start._generate_per_lane_base_mask(sample_type, mask_table)
-        expected_mask = {'1':
-                         {'Y151I7N3N10':
-                          {'base_mask': ['Y151', 'I7N3', 'N10']}},
-                         '2':
-                         {'Y151I7N3N10':
-                          {'base_mask': ['Y151', 'I7N3', 'N10']}}}
+        expected_mask = {
+            "1": {"Y151I7N3N10": {"base_mask": ["Y151", "I7N3", "N10"]}},
+            "2": {"Y151I7N3N10": {"base_mask": ["Y151", "I7N3", "N10"]}},
+        }
         self.assertEqual(got_mask, expected_mask)
 
-    @unittest.skip('Demultiplexing, needs updating')
+    @unittest.skip("Demultiplexing, needs updating")
     def test_compute_base_mask(self):
         """Compute base mask HiSeqX."""
         runSetup = self.to_start.runParserObj.runinfo.get_read_configuration()
-        sample_type = 'ordinary'
+        sample_type = "ordinary"
         index1_size = 7
         is_dual_index = True
         index2_size = 0
-        got_mask = self.to_start._compute_base_mask(runSetup, sample_type, index1_size, is_dual_index, index2_size)
-        expected_mask = ['Y151', 'I7N3', 'N10']
+        got_mask = self.to_start._compute_base_mask(
+            runSetup, sample_type, index1_size, is_dual_index, index2_size
+        )
+        expected_mask = ["Y151", "I7N3", "N10"]
         self.assertEqual(got_mask, expected_mask)
 
-    @unittest.skip('Demultiplexing, needs updating')
+    @unittest.skip("Demultiplexing, needs updating")
     def test_classify_samples(self):
         """Classify HiSeqX samples."""
         indexfile = dict()
-        indexfile['tenX'] = 'data/test_10X_indexes'
-        indexfile['smartseq'] = 'data/test_smartseq_indexes'
-        got_sample_table = _classify_samples(indexfile, SampleSheetParser('data/samplesheet_sample_check.csv'))
-        expected_sample_table = {'1': [('P10000_1001',
-                                       {'sample_type': '10X_GENO',
-                                        'index_length': [8, 0]})],
-                                '3': [('P10000_1001',
-                                       {'sample_type': '10X_ATAC',
-                                        'index_length': [8, 16]})],
-                                '2': [('P10000_1005',
-                                       {'sample_type': 'ordinary',
-                                        'index_length': [7, 0]})],
-                                '5': [('P10000_1005',
-                                       {'sample_type': 'ordinary',
-                                        'index_length': [0, 0]})],
-                                '4': [('P10000_1005',
-                                       {'sample_type': 'IDT_UMI',
-                                        'index_length': [4, 0]})],
-                                '6': [('P10000_1006',
-                                       {'sample_type': 'SMARTSEQ',
-                                        'index_length': [10, 10]})],
-                                '7': [('P10000_1007',
-                                       {'sample_type': '10X_ST',
-                                        'index_length': [10, 10]})]}
+        indexfile["tenX"] = "data/test_10X_indexes"
+        indexfile["smartseq"] = "data/test_smartseq_indexes"
+        got_sample_table = _classify_samples(
+            indexfile, SampleSheetParser("data/samplesheet_sample_check.csv")
+        )
+        expected_sample_table = {
+            "1": [("P10000_1001", {"sample_type": "10X_GENO", "index_length": [8, 0]})],
+            "3": [
+                ("P10000_1001", {"sample_type": "10X_ATAC", "index_length": [8, 16]})
+            ],
+            "2": [("P10000_1005", {"sample_type": "ordinary", "index_length": [7, 0]})],
+            "5": [("P10000_1005", {"sample_type": "ordinary", "index_length": [0, 0]})],
+            "4": [("P10000_1005", {"sample_type": "IDT_UMI", "index_length": [4, 0]})],
+            "6": [
+                ("P10000_1006", {"sample_type": "SMARTSEQ", "index_length": [10, 10]})
+            ],
+            "7": [("P10000_1007", {"sample_type": "10X_ST", "index_length": [10, 10]})],
+        }
         self.assertEqual(got_sample_table, expected_sample_table)
 
     def test_parse_10X_indexes(self):
         """Parse 10X indexes HiSeqX."""
-        got_index_dict = parse_10X_indexes('data/test_10X_indexes')
-        expected_index_dict = {'SI-GA-A1':
-                               ['GGTTTACT', 'CTAAACGG', 'TCGGCGTC', 'AACCGTAA'],
-                               'SI-NA-A1':
-                               ['AAACGGCG', 'CCTACCAT', 'GGCGTTTC', 'TTGTAAGA'],
-                               'SI-GA-A2':
-                               ['TTTCATGA', 'ACGTCCCT', 'CGCATGTG', 'GAAGGAAC'],
-                               'SI-TT-A1':
-                               ['GTAACATGCG', 'AGTGTTACCT']}
+        got_index_dict = parse_10X_indexes("data/test_10X_indexes")
+        expected_index_dict = {
+            "SI-GA-A1": ["GGTTTACT", "CTAAACGG", "TCGGCGTC", "AACCGTAA"],
+            "SI-NA-A1": ["AAACGGCG", "CCTACCAT", "GGCGTTTC", "TTGTAAGA"],
+            "SI-GA-A2": ["TTTCATGA", "ACGTCCCT", "CGCATGTG", "GAAGGAAC"],
+            "SI-TT-A1": ["GTAACATGCG", "AGTGTTACCT"],
+        }
         self.assertEqual(got_index_dict, expected_index_dict)
 
     def test_parse_smartseq_indexes(self):
         """Parse SmartSeq indexes HiSeqX."""
-        got_index_dict = parse_smartseq_indexes('data/test_smartseq_indexes')
-        expected_index_dict = {'1A':
-                               [('GAGCGCCTAT', 'TTGGTACGCG'), ('TAAGACGGTG', 'TTGGTACGCG'), ('GCTAGGTCAA', 'CACAGGTGAA'), ('TGTATCCGAA', 'CACAGGTGAA')],
-                               '1B':
-                               [('TGAGGTTGTA', 'TTGGTACGCG'), ('CGGTTGAACG', 'TTGGTACGCG'), ('CGGAATCCAA', 'CACAGGTGAA'), ('CGGTAACGGT', 'CACAGGTGAA')],
-                               '1C':
-                               [('TCCGATAACT', 'TTGGTACGCG'), ('TTCACCACGG', 'TTGGTACGCG'), ('GCACGGTACA', 'CACAGGTGAA'), ('TCTATAGCGG', 'CACAGGTGAA')],
-                               '1D':
-                               [('GGAAGCTCCT', 'TTGGTACGCG'), ('TACTTGTGCA', 'TTGGTACGCG'), ('TGTAACGAAG', 'CACAGGTGAA'), ('TTGTAATGCG', 'CACAGGTGAA')]}
+        got_index_dict = parse_smartseq_indexes("data/test_smartseq_indexes")
+        expected_index_dict = {
+            "1A": [
+                ("GAGCGCCTAT", "TTGGTACGCG"),
+                ("TAAGACGGTG", "TTGGTACGCG"),
+                ("GCTAGGTCAA", "CACAGGTGAA"),
+                ("TGTATCCGAA", "CACAGGTGAA"),
+            ],
+            "1B": [
+                ("TGAGGTTGTA", "TTGGTACGCG"),
+                ("CGGTTGAACG", "TTGGTACGCG"),
+                ("CGGAATCCAA", "CACAGGTGAA"),
+                ("CGGTAACGGT", "CACAGGTGAA"),
+            ],
+            "1C": [
+                ("TCCGATAACT", "TTGGTACGCG"),
+                ("TTCACCACGG", "TTGGTACGCG"),
+                ("GCACGGTACA", "CACAGGTGAA"),
+                ("TCTATAGCGG", "CACAGGTGAA"),
+            ],
+            "1D": [
+                ("GGAAGCTCCT", "TTGGTACGCG"),
+                ("TACTTGTGCA", "TTGGTACGCG"),
+                ("TGTAACGAAG", "CACAGGTGAA"),
+                ("TTGTAATGCG", "CACAGGTGAA"),
+            ],
+        }
         self.assertEqual(got_index_dict, expected_index_dict)
 
     def test_generate_samplesheet_subset(self):
         """Make HiSeqX samplesheet subset."""
-        ssparser = SampleSheetParser('data/2014/FCIDXX.csv')
-        samples_to_include = {'1': ['P10000_1001']}
+        ssparser = SampleSheetParser("data/2014/FCIDXX.csv")
+        samples_to_include = {"1": ["P10000_1001"]}
         got_data = _generate_samplesheet_subset(ssparser, samples_to_include, [])
-        expected_data = '''[Header]
+        expected_data = """[Header]
 Date,None
 Experiment Name,CIDXX
 Investigator Name,Test
 [Data]
 Lane,Sample_ID,Sample_Name,Sample_Plate,Sample_Well,index,index2,Project,Description
 1,Sample_P10000_1001,P10000_1001,CIDXX,1:1,SI-GA-A1,,A_Test_18_01,
-'''
+"""
         self.assertEqual(got_data, expected_data)
 
 
 class TestMiSeqRuns(unittest.TestCase):
     """Tests for the MiSeq_Run run class."""
+
     @classmethod
     def setUpClass(self):
         """Creates the following directory tree for testing purposes:
@@ -1211,34 +1351,38 @@
             |__ RunInfo.xml
             |__ RTAComplete.txt
         """
-        self.tmp_dir = os.path.join(tempfile.mkdtemp(), 'tmp')
-
-        running = os.path.join(self.tmp_dir, '141124_ST-RUNNING1_03_AMISEQFCIDXX')
-        to_start = os.path.join(self.tmp_dir, '141124_ST-TOSTART1_04_AMISEQFCIDXX')
+        self.tmp_dir = os.path.join(tempfile.mkdtemp(), "tmp")
+
+        running = os.path.join(self.tmp_dir, "141124_ST-RUNNING1_03_AMISEQFCIDXX")
+        to_start = os.path.join(self.tmp_dir, "141124_ST-TOSTART1_04_AMISEQFCIDXX")
 
         # Create runs directory structure
         os.makedirs(self.tmp_dir)
         os.makedirs(running)
         os.makedirs(to_start)
 
-        sample_sheet_dest = os.path.join(self.tmp_dir, '141124_ST-TOSTART1_04_AMISEQFCIDXX', 'SampleSheet.csv')
-        shutil.copy('data/miseq_test_samplesheet.csv', sample_sheet_dest)
+        sample_sheet_dest = os.path.join(
+            self.tmp_dir, "141124_ST-TOSTART1_04_AMISEQFCIDXX", "SampleSheet.csv"
+        )
+        shutil.copy("data/miseq_test_samplesheet.csv", sample_sheet_dest)
 
         # Create files indicating that the run is finished
-        open(os.path.join(running, 'RTAComplete.txt'), 'w').close()
+        open(os.path.join(running, "RTAComplete.txt"), "w").close()
 
         # Move sample RunInfo.xml file to every run directory
         for run in [running, to_start]:
-            shutil.copy('data/RunInfo.xml', run)
-            shutil.copy('data/runParameters.xml', run)
+            shutil.copy("data/RunInfo.xml", run)
+            shutil.copy("data/runParameters.xml", run)
 
         # Create run objects
-        self.running = MiSeq_Run(os.path.join(self.tmp_dir,
-                                              '141124_ST-RUNNING1_03_AMISEQFCIDXX'),
-                                 CONFIG['analysis']['MiSeq'])
-        self.to_start = MiSeq_Run(os.path.join(self.tmp_dir,
-                                                '141124_ST-TOSTART1_04_AMISEQFCIDXX'),
-                                   CONFIG['analysis']['MiSeq'])
+        self.running = MiSeq_Run(
+            os.path.join(self.tmp_dir, "141124_ST-RUNNING1_03_AMISEQFCIDXX"),
+            CONFIG["analysis"]["MiSeq"],
+        )
+        self.to_start = MiSeq_Run(
+            os.path.join(self.tmp_dir, "141124_ST-TOSTART1_04_AMISEQFCIDXX"),
+            CONFIG["analysis"]["MiSeq"],
+        )
 
     @classmethod
     def tearDownClass(self):
@@ -1246,8 +1390,8 @@
 
     def test_generate_clean_samplesheet(self):
         """Make clean MiSeq sample sheet."""
-        ssparser = SampleSheetParser('data/2014/MISEQFCIDXX.csv')
-        expected_samplesheet = '''[Header]
+        ssparser = SampleSheetParser("data/2014/MISEQFCIDXX.csv")
+        expected_samplesheet = """[Header]
 Assay,null
 Chemistry,amplicon
 Date,2019-01-23
@@ -1260,24 +1404,26 @@
 Lane,Sample_ID,Sample_Name,index,Sample_Project,I7_Index_ID,index2,I5_Index_ID,Sample_Plate,Sample_Well,Description,GenomeFolder
 1,Sample_Sample_P10000_1001,Sample_P10000_1001,TATAGCCT,A_Test_18_01,TATAGCCT,GCCTCTAT,GCCTCTAT,P10000P1-A1,A1,Production,/hg19/Sequence/Chromosomes
 1,Sample_Sample_P10000_1005,Sample_P10000_1005,TATAGCCT,A_Test_18_01,TATAGCCT,GCGCGAGA,GCGCGAGA,P10000P1-A1,A1,Production,/hg19/Sequence/Chromosomes
-'''
+"""
         got_samplesheet = self.running._generate_clean_samplesheet(ssparser)
         self.assertEqual(got_samplesheet, expected_samplesheet)
 
     def test_set_run_type(self):
         """Set MiSeq runtype."""
         run_type = self.to_start.run_type
-        self.assertEqual(run_type, 'NGI-RUN')
+        self.assertEqual(run_type, "NGI-RUN")
 
     def test_get_samplesheet(self):
         """Get sample sheet location MiSeq or return None."""
         found_sample_sheet = self.to_start._get_samplesheet()
-        expected_sample_sheet = os.path.join(self.tmp_dir,'141124_ST-TOSTART1_04_AMISEQFCIDXX/SampleSheet.csv')
+        expected_sample_sheet = os.path.join(
+            self.tmp_dir, "141124_ST-TOSTART1_04_AMISEQFCIDXX/SampleSheet.csv"
+        )
         self.assertEqual(found_sample_sheet, expected_sample_sheet)
         missing_sample_sheet = self.running._get_samplesheet()
         self.assertIsNone(missing_sample_sheet)
 
->>>>>>> 8cbb12d2
+
 class TestNovaSeqRuns(unittest.TestCase):
     """Tests for the NovaSeq_Run run class."""
 
