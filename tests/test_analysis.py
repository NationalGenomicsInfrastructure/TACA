--- conflicted
+++ resolved
@@ -78,15 +78,11 @@
         """Return NextSeq run object."""
         nextseq_run = os.path.join(self.tmp_dir, "141124_ST-NEXTSEQ1_01_AFCIDXX")
         os.mkdir(nextseq_run)
-<<<<<<< HEAD
         shutil.copy(
             "data/runParameters_nextseq.xml",
             os.path.join(nextseq_run, "runParameters.xml"),
         )
-=======
-        shutil.copy('data/runParameters_nextseq.xml', os.path.join(nextseq_run, 'runParameters.xml'))
-        shutil.copy('data/RunInfo.xml', os.path.join(nextseq_run, 'RunInfo.xml'))
->>>>>>> 8cbb12d2
+        shutil.copy("data/RunInfo.xml", os.path.join(nextseq_run, "RunInfo.xml"))
         got_nextseq_run = an.get_runObj(nextseq_run)
         self.assertEqual(got_nextseq_run.sequencer_type, "NextSeq")
 
@@ -94,15 +90,11 @@
         """Return NovaSeq run object."""
         novaseq_run = os.path.join(self.tmp_dir, "141124_ST-NOVASEQ1_01_AFCIDXX")
         os.mkdir(novaseq_run)
-<<<<<<< HEAD
         shutil.copy(
             "data/runParameters_novaseq.xml",
             os.path.join(novaseq_run, "RunParameters.xml"),
         )
-=======
-        shutil.copy('data/runParameters_novaseq.xml', os.path.join(novaseq_run, 'RunParameters.xml'))
-        shutil.copy('data/RunInfo.xml', os.path.join(novaseq_run, 'RunInfo.xml'))
->>>>>>> 8cbb12d2
+        shutil.copy("data/RunInfo.xml", os.path.join(novaseq_run, "RunInfo.xml"))
         got_novaseq_run = an.get_runObj(novaseq_run)
         self.assertEqual(got_novaseq_run.sequencer_type, "NovaSeq")
 
@@ -119,16 +111,11 @@
         """Upload to statusdb."""
         run = os.path.join(self.tmp_dir, "141124_ST-NOINDEX1_01_AFCIDYX")
         os.mkdir(run)
-<<<<<<< HEAD
         shutil.copy(
             "data/runParameters_minimal.xml", os.path.join(run, "runParameters.xml")
         )
+        shutil.copy("data/RunInfo.xml", os.path.join(run, "RunInfo.xml"))
         demux_dir = os.path.join(run, "Demultiplexing", "Stats")
-=======
-        shutil.copy('data/runParameters_minimal.xml', os.path.join(run, 'runParameters.xml'))
-        shutil.copy('data/RunInfo.xml', os.path.join(run, 'RunInfo.xml'))
-        demux_dir = os.path.join(run, 'Demultiplexing', 'Stats')
->>>>>>> 8cbb12d2
         os.makedirs(demux_dir)
         shutil.copy("data/DemuxSummaryF1L1.txt", demux_dir)
         reports_dir = os.path.join(
@@ -184,13 +171,8 @@
     ):
         """Run preprocess run still sequencing."""
         run = self.completed
-<<<<<<< HEAD
         mock_get_run_status.return_value = "SEQUENCING"
-        an.run_preprocessing(run, force_trasfer=True, statusdb=True)
-=======
-        mock_get_run_status.return_value = 'SEQUENCING'
-        an.run_preprocessing(run)
->>>>>>> 8cbb12d2
+        an.run_preprocessing(run)
         mock_upload_to_statusdb.assert_called_once()
 
     @mock.patch("taca.analysis.analysis.NovaSeq_Run.get_run_status")
@@ -201,13 +183,8 @@
     ):
         """Run preprocessing start demux."""
         run = self.completed
-<<<<<<< HEAD
         mock_get_run_status.return_value = "TO_START"
-        an.run_preprocessing(run, force_trasfer=True, statusdb=True)
-=======
-        mock_get_run_status.return_value = 'TO_START'
-        an.run_preprocessing(run)
->>>>>>> 8cbb12d2
+        an.run_preprocessing(run)
         mock_upload_to_statusdb.assert_called_once()
         mock_demultiplex_run.assert_called_once()
 
@@ -219,13 +196,8 @@
     ):
         """Run preprocessing demux in progress."""
         run = self.completed
-<<<<<<< HEAD
         mock_get_run_status.return_value = "IN_PROGRESS"
-        an.run_preprocessing(run, force_trasfer=True, statusdb=True)
-=======
-        mock_get_run_status.return_value = 'IN_PROGRESS'
-        an.run_preprocessing(run)
->>>>>>> 8cbb12d2
+        an.run_preprocessing(run)
         mock_upload_to_statusdb.assert_called_once()
         mock_check_run_status.assert_called_once()
 
@@ -246,24 +218,16 @@
     ):
         """Run preprocessing demux completed."""
         run = self.completed
-<<<<<<< HEAD
         mock_get_run_status.return_value = "COMPLETED"
-        an.run_preprocessing(run, force_trasfer=True, statusdb=True)
-        mock_upload_to_statusdb.assert_called_once()
-        message = "The run 141124_ST-COMPLETED1_01_AFCIDXX has been demultiplexed.\n                The Run will be transferred to the analysis cluster for further analysis.\n\n             \
-   The run is available at : https://genomics-status.scilifelab.se/flowcells/141124_ST-COMPLETED1_01_AFCIDXX\n\n                "
-        mock_send_mail.assert_called_once_with(message, rcp="some_user@some_email.com")
+        an.run_preprocessing(run)
+        mock_upload_to_statusdb.assert_called_once()
+        subject = "141124_ST-COMPLETED1_01_AFCIDXX Demultiplexing Completed!"
+        message = "The run 141124_ST-COMPLETED1_01_AFCIDXX has been demultiplexed without any error or warning.\n\n                    The Run will be transferred to the analysis cluster for further analysis.\n\n             \
+       The run is available at : https://genomics-status.scilifelab.se/flowcells/141124_ST-COMPLETED1_01_AFCIDXX\n\n                    "
+
+        mock_send_mail.assert_called_once_with(
+            subject, message, rcp="some_user@some_email.com"
+        )
         mock_transfer_run.assert_called_once_with(
             "data/transfer.tsv", "some_user@some_email.com"
-        )
-=======
-        mock_get_run_status.return_value = 'COMPLETED'
-        an.run_preprocessing(run)
-        mock_upload_to_statusdb.assert_called_once()
-        subject = '141124_ST-COMPLETED1_01_AFCIDXX Demultiplexing Completed!'
-        message = 'The run 141124_ST-COMPLETED1_01_AFCIDXX has been demultiplexed without any error or warning.\n\n                    The Run will be transferred to the analysis cluster for further analysis.\n\n             \
-       The run is available at : https://genomics-status.scilifelab.se/flowcells/141124_ST-COMPLETED1_01_AFCIDXX\n\n                    '
-
-        mock_send_mail.assert_called_once_with(subject, message, rcp='some_user@some_email.com')
-        mock_transfer_run.assert_called_once_with('data/transfer.tsv', 'some_user@some_email.com')
->>>>>>> 8cbb12d2
+        )